.tabs.svelte-710i53 {
    margin-top: 0
}

.py-6 {
    padding-top: 2.5rem
}

.dark #refresh-button {
    background-color: #ffffff1f;
}

#refresh-button {
  flex: none;
  margin: 0;
  padding: 0;
  min-width: 50px;
  border: none;
  box-shadow: none;
  border-radius: 10px;
  background-color: #0000000d;
}

#download-label, #upload-label {
  min-height: 0
}

#accordion {
}

.dark svg {
  fill: white;
}

.dark a {
  color: white !important;
  text-decoration: none !important;
}

ol li p, ul li p {
    display: inline-block;
}

#main, #parameters, #chat-settings, #interface-mode, #lora, #training-tab, #model-tab {
  border: 0;
}

.gradio-container-3-18-0 .prose * h1, h2, h3, h4 {
  color: white;
}

.gradio-container {
  max-width: 100% !important;
  padding-top: 0 !important;
}

#extensions {
  padding: 15px;
  margin-bottom: 35px;
}

span.math.inline {
  font-size: 27px;
  vertical-align: baseline !important;
}

div.svelte-15lo0d8 > *, div.svelte-15lo0d8 > .form > * {
  flex-wrap: nowrap;
}

.header_bar {
  background-color: #f7f7f7;
  margin-bottom: 40px;
}

.dark .header_bar {
  border: none !important;
  background-color: #8080802b;
}

.textbox_default textarea {
  height: calc(100vh - 391px);
}

.textbox_default_output textarea {
  height: calc(100vh - 210px);
}

.textbox textarea {
  height: calc(100vh - 261px);
}

.textbox_default textarea, .textbox_default_output textarea, .textbox textarea {
  font-size: 16px !important;
  color: #46464A !important;
}

.dark textarea {
  color: #efefef !important;
}

/* Hide the gradio footer*/
footer {
  display: none !important;
}

button {
  font-size: 14px !important;
}

<<<<<<< HEAD

.float-right{
    float: right;
=======
.small-button {
  max-width: 171px;
>>>>>>> 5e023ae6
}<|MERGE_RESOLUTION|>--- conflicted
+++ resolved
@@ -108,12 +108,9 @@
   font-size: 14px !important;
 }
 
-<<<<<<< HEAD
-
+.small-button {
+  max-width: 171px;
+}
 .float-right{
     float: right;
-=======
-.small-button {
-  max-width: 171px;
->>>>>>> 5e023ae6
-}+}
