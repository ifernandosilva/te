--- conflicted
+++ resolved
@@ -108,7 +108,10 @@
   font-size: 14px !important;
 }
 
-<<<<<<< HEAD
+.small-button {
+  max-width: 171px;
+}
+
 /* Align the elements for SD_api_picture extension */
 .SDAP #sampler_box {
   padding-top: var(--spacing-sm);
@@ -133,8 +136,4 @@
 
 .SDAP .hires_opts input[type="number"] {
   width: 6em !important;
-=======
-.small-button {
-  max-width: 171px;
->>>>>>> 5e023ae6
 }