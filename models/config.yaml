--- conflicted
+++ resolved
@@ -283,7 +283,6 @@
   n_gqa: 8
 .*newhope:
   mode: 'instruct'
-<<<<<<< HEAD
   instruction_template: 'NewHope'
 .*stablebeluga2:
   mode: 'instruct'
@@ -293,6 +292,3 @@
 .*openchat:
   mode: 'instruct'
   instruction_template: 'OpenChat'
-=======
-  instruction_template: 'NewHope'
->>>>>>> 11bb71df
