.*(llama|alpac|vicuna|guanaco|koala|llava|wizardlm|metharme|pygmalion-7b|wizard-mega|openbuddy|vigogne|h2ogpt-research|manticore):
  model_type: 'llama'
.*(opt-|opt_|opt1|opt3|optfor|galactica|galpaca|pygmalion-350m):
  model_type: 'opt'
.*(gpt-j|gptj|gpt4all-j|malion-6b|pygway|pygmalion-6b|dolly-v1):
  model_type: 'gptj'
.*(gpt-neox|koalpaca-polyglot|polyglot.*koalpaca|polyglot-ko|polyglot_ko|pythia|stablelm|incite|dolly-v2|polycoder|h2ogpt-oig|h2ogpt-oasst1|h2ogpt-gm):
  model_type: 'gpt_neox'
.*llama:
  model_type: 'llama'
.*bloom:
  model_type: 'bloom'
llama-65b-gptq-3bit:
  groupsize: 'None'
.*(4bit|int4):
  wbits: 4
.*(3bit|int3):
  wbits: 3
.*(-2bit|_2bit|int2-):
  wbits: 2
.*(-1bit|_1bit|int1-):
  wbits: 1
.*(8bit|int8):
  wbits: 8
.*(-7bit|_7bit|int7-):
  wbits: 7
.*(-6bit|_6bit|int6-):
  wbits: 6
.*(-5bit|_5bit|int5-):
  wbits: 5
.*(-gr32-|-32g-|groupsize32|-32g$):
  groupsize: 32
.*(-gr64-|-64g-|groupsize64|-64g$):
  groupsize: 64
.*(gr128|128g|groupsize128):
  groupsize: 128
.*(gr1024|1024g|groupsize1024):
  groupsize: 1024
.*(oasst|openassistant-|stablelm-7b-sft-v7-epoch-3):
  mode: 'instruct'
  instruction_template: 'Open Assistant'
  skip_special_tokens: false
(?!.*galactica)(?!.*reward).*openassistant:
  mode: 'instruct'
  instruction_template: 'Open Assistant'
  skip_special_tokens: false
(?!.*v0)(?!.*1.1)(?!.*1_1)(?!.*stable)(?!.*chinese).*vicuna:
  mode: 'instruct'
  instruction_template: 'Vicuna-v0'
.*vicuna.*v0:
  mode: 'instruct'
  instruction_template: 'Vicuna-v0'
.*vicuna.*(1.1|1_1):
  mode: 'instruct'
  instruction_template: 'Vicuna-v1.1'
.*wizard.*vicuna:
  mode: 'instruct'
  instruction_template: 'Vicuna-v1.1'
.*stable.*vicuna:
  mode: 'instruct'
  instruction_template: 'StableVicuna'
(?!.*chat).*chinese-vicuna:
  mode: 'instruct'
  instruction_template: 'Alpaca'
.*chinese-vicuna.*chat:
  mode: 'instruct'
  instruction_template: 'Chinese-Vicuna-Chat'
.*alpaca:
  mode: 'instruct'
  instruction_template: 'Alpaca'
.*alpaca-native-4bit:
  mode: 'instruct'
  instruction_template: 'Alpaca'
  wbits: 4
  groupsize: 128
.*galactica:
  skip_special_tokens: false
.*dolly-v[0-9]-[0-9]*b:
  mode: 'instruct'
  instruction_template: 'Alpaca'
  skip_special_tokens: false
  custom_stopping_strings: '"### End"'
.*koala:
  mode: 'instruct'
  instruction_template: 'Koala'
.*chatglm:
  mode: 'instruct'
  instruction_template: 'ChatGLM'
.*metharme:
  mode: 'instruct'
  instruction_template: 'Metharme'
.*llava:
  mode: 'instruct'
  model_type: 'llama'
  instruction_template: 'LLaVA'
  custom_stopping_strings: '"\n###"'
.*raven:
  mode: 'instruct'
  instruction_template: 'RWKV-Raven'
.*moss-moon.*sft:
  mode: 'instruct'
  instruction_template: 'MOSS'
.*stablelm-tuned:
  mode: 'instruct'
  instruction_template: 'StableLM'
  truncation_length: 4096
  chat_prompt_size: 4096
  chat_prompt_size_max: 4096
.*stablelm-base:
  truncation_length: 4096
  chat_prompt_size: 4096
  chat_prompt_size_max: 4096
.*wizardlm:
  mode: 'instruct'
  model_type: 'llama'
  instruction_template: 'WizardLM'
.*galactica.*finetuned:
  mode: 'instruct'
  instruction_template: 'Galactica Finetuned'
.*galactica.*-v2:
  mode: 'instruct'
  instruction_template: 'Galactica v2'
(?!.*finetuned)(?!.*-v2).*galactica:
  mode: 'instruct'
  instruction_template: 'Galactica'
.*guanaco:
  mode: 'instruct'
  instruction_template: 'Guanaco non-chat'
.*baize:
  mode: 'instruct'
  instruction_template: 'Baize'
.*mpt-.*instruct:
  mode: 'instruct'
  instruction_template: 'Alpaca'
.*mpt-.*chat:
  mode: 'instruct'
  instruction_template: 'MPT-Chat'
(?!.*-flan-)(?!.*-t5-).*lamini-:
  mode: 'instruct'
  instruction_template: 'Alpaca'
.*incite.*chat:
  mode: 'instruct'
  instruction_template: 'INCITE-Chat'
.*incite.*instruct:
  mode: 'instruct'
  instruction_template: 'INCITE-Instruct'
.*wizard.*mega:
  mode: 'instruct'
  instruction_template: 'Wizard-Mega'
.*ziya-:
  mode: 'instruct'
  instruction_template: 'Ziya'
.*koalpaca:
  mode: 'instruct'
  instruction_template: 'KoAlpaca'
.*openbuddy:
  mode: 'instruct'
  instruction_template: 'OpenBuddy'
(?!.*chat).*vigogne:
  mode: 'instruct'
  instruction_template: 'Vigogne-Instruct'
.*vigogne.*chat:
  mode: 'instruct'
  instruction_template: 'Vigogne-Chat'
.*(llama-deus|supercot|llama-natural-instructions|open-llama-0.3t-7b-instruct-dolly-hhrlhf|open-llama-0.3t-7b-open-instruct):
  mode: 'instruct'
  instruction_template: 'Alpaca'
.*bactrian:
  mode: 'instruct'
  instruction_template: 'Bactrian'
.*(h2ogpt-oig-|h2ogpt-oasst1-|h2ogpt-research-oasst1-):
  mode: 'instruct'
  instruction_template: 'H2O-human_bot'
.*h2ogpt-gm-:
  mode: 'instruct'
  instruction_template: 'H2O-prompt_answer'
.*manticore:
  mode: 'instruct'
  instruction_template: 'Manticore Chat'
.*bluemoonrp-(30|13)b:
  mode: 'instruct'
  instruction_template: 'Bluemoon'
  truncation_length: 4096
.*Nous-Hermes-13b:
  mode: 'instruct'
  instruction_template: 'Alpaca'
.*airoboros-13b-gpt4:
  mode: 'instruct'
  instruction_template: 'Vicuna-v1.1'
.*WizardLM-30B-V1.0:
  mode: 'instruct'
  instruction_template: 'Vicuna-v1.1'
TheBloke_WizardLM-30B-GPTQ:
  mode: 'instruct'
  instruction_template: 'Vicuna-v1.1'
.*(alpacino|alpasta):
  mode: 'instruct'
  instruction_template: 'Alpaca'
.*hippogriff:
  mode: 'instruct'
  instruction_template: 'Hippogriff'
.*gpt4all-.*-snoozy:
  mode: 'instruct'
  instruction_template: 'WizardLM'
.*lazarus:
  mode: 'instruct'
  instruction_template: 'Alpaca'
.*based-:
  mode: 'instruct'
<<<<<<< HEAD
  instruction_template: 'Vicuna-v1.1'
=======
  instruction_template: 'Vicuna-v1.1'
  
>>>>>>> 235b374a
<|MERGE_RESOLUTION|>--- conflicted
+++ resolved
@@ -207,9 +207,5 @@
   instruction_template: 'Alpaca'
 .*based-:
   mode: 'instruct'
-<<<<<<< HEAD
-  instruction_template: 'Vicuna-v1.1'
-=======
-  instruction_template: 'Vicuna-v1.1'
-  
->>>>>>> 235b374a
+  instruction_template: 'Vicuna-v1.1'
+  