--- conflicted
+++ resolved
@@ -35,11 +35,6 @@
   instruction_template: 'Alpaca'
   wbits: 4
   groupsize: 128
-<<<<<<< HEAD
-.*chatglm:
-  mode: 'instruct'
-  instruction_template: 'ChatGLM'
-=======
 .*(galactica|oasst):
   skip_special_tokens: false
 .*dolly-v[0-9]-[0-9]*b:
@@ -50,4 +45,6 @@
 .*koala:
   mode: 'instruct'
   instruction_template: 'Koala'
->>>>>>> 6a03ad08
+.*chatglm:
+  mode: 'instruct'
+  instruction_template: 'ChatGLM'