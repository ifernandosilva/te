.*:
  wbits: 'None'
  model_type: 'None'
  groupsize: 'None'
  pre_layer: 0
  mode: 'chat'
  skip_special_tokens: true
  custom_stopping_strings: ''
.*llama:
  model_type: 'llama'
.*gptq(?!u|arl|v2):
  wbits: 4
  groupsize: 128
.*(4bit|int4):
  wbits: 4
.*(3bit|int3):
  wbits: 3
.*(-2bit|_2bit|int2-):
  wbits: 2
.*(-1bit|_1bit|int1-):
  wbits: 1
.*(8bit|int8):
  wbits: 8
.*(-7bit|_7bit|int7-):
  wbits: 7
.*(-6bit|_6bit|int6-):
  wbits: 6
.*(-5bit|_5bit|int5-):
  wbits: 5
.*gptqv2:
  groupsize: 'None'
.*(-gr32-|-32g-|groupsize32):
  groupsize: 32
.*(-gr64-|-64g-|groupsize64):
  groupsize: 64
.*(gr128|128g|groupsize128):
  groupsize: 128
<<<<<<< HEAD
=======
.*(gr1024|1024g|groupsize1024):
  groupsize: 1024
>>>>>>> 814f7544
.*(oasst|stablelm-7b-sft-v7-epoch-3):
  mode: 'instruct'
  instruction_template: 'Open Assistant'
  skip_special_tokens: false
<<<<<<< HEAD
.*vicuna:
=======
(?!.*v0)(?!.*1.1)(?!.*1_1)(?!.*stable).*vicuna:
>>>>>>> 814f7544
  mode: 'instruct'
  instruction_template: 'Vicuna-v0'
.*vicuna.*v0:
  mode: 'instruct'
  instruction_template: 'Vicuna-v0'
.*vicuna.*(1.1|1_1):
  mode: 'instruct'
  instruction_template: 'Vicuna-v1.1'
.*stable.*vicuna:
  mode: 'instruct'
  instruction_template: 'StableVicuna'
.*alpaca:
  mode: 'instruct'
  instruction_template: 'Alpaca'
.*alpaca-native-4bit:
  mode: 'instruct'
  instruction_template: 'Alpaca'
  wbits: 4
  groupsize: 128
.*galactica:
  skip_special_tokens: false
.*dolly-v[0-9]-[0-9]*b:
  mode: 'instruct'
  instruction_template: 'Alpaca'
  skip_special_tokens: false
  custom_stopping_strings: '"### End"'
.*koala:
  mode: 'instruct'
  instruction_template: 'Koala'
.*chatglm:
  mode: 'instruct'
  instruction_template: 'ChatGLM'
.*llava:
  mode: 'instruct'
  model_type: 'llama'
  instruction_template: 'LLaVA'
  custom_stopping_strings: '"\n###"'
.*raven:
  mode: 'instruct'
  instruction_template: 'RWKV-Raven'
.*moss-moon.*sft:
  mode: 'instruct'
  instruction_template: 'MOSS'
.*stablelm-tuned:
  mode: 'instruct'
  instruction_template: 'StableLM'
  truncation_length: 4096
  chat_prompt_size: 4096
  chat_prompt_size_max: 4096
.*stablelm-base:
  truncation_length: 4096
  chat_prompt_size: 4096
  chat_prompt_size_max: 4096
.*wizardlm:
  mode: 'instruct'
  model_type: 'llama'
  instruction_template: 'WizardLM'
.*galactica.*finetuned:
  mode: 'instruct'
  instruction_template: 'Galactica Finetuned'
.*galactica.*-v2:
  mode: 'instruct'
  instruction_template: 'Galactica v2'
(?!.*finetuned)(?!.*-v2).*galactica:
  mode: 'instruct'
  instruction_template: 'Galactica'
.*guanaco:
  mode: 'instruct'
  instruction_template: 'Guanaco non-chat'
.*baize:
  mode: 'instruct'
  instruction_template: 'Baize'
.*mpt-.*instruct:
  mode: 'instruct'
  instruction_template: 'Alpaca'
.*mpt-.*chat:
  mode: 'instruct'
  instruction_template: 'MPT-Chat'
(?!.*-flan-)(?!.*-t5-).*lamini-:
  mode: 'instruct'
  instruction_template: 'Alpaca'
.*incite.*chat:
  mode: 'instruct'
  instruction_template: 'INCITE-Chat'
.*incite.*instruct:
  mode: 'instruct'
  instruction_template: 'INCITE-Instruct'
.*pygmalion-7b:
  model_type: 'llama'
.*metharme-7b:
  model_type: 'llama'<|MERGE_RESOLUTION|>--- conflicted
+++ resolved
@@ -35,20 +35,13 @@
   groupsize: 64
 .*(gr128|128g|groupsize128):
   groupsize: 128
-<<<<<<< HEAD
-=======
 .*(gr1024|1024g|groupsize1024):
   groupsize: 1024
->>>>>>> 814f7544
 .*(oasst|stablelm-7b-sft-v7-epoch-3):
   mode: 'instruct'
   instruction_template: 'Open Assistant'
   skip_special_tokens: false
-<<<<<<< HEAD
-.*vicuna:
-=======
 (?!.*v0)(?!.*1.1)(?!.*1_1)(?!.*stable).*vicuna:
->>>>>>> 814f7544
   mode: 'instruct'
   instruction_template: 'Vicuna-v0'
 .*vicuna.*v0:
