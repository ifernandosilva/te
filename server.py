import logging
import os
import requests
import warnings
import modules.logging_colors

os.environ['GRADIO_ANALYTICS_ENABLED'] = 'False'
os.environ['BITSANDBYTES_NOWELCOME'] = '1'
warnings.filterwarnings('ignore', category=UserWarning, message='TypedStorage is deprecated')
logging.basicConfig(format='%(levelname)s:%(message)s', level=logging.INFO)

# This is a hack to prevent Gradio from phoning home when it gets imported
def my_get(url, **kwargs):
    logging.info('Gradio HTTP request redirected to localhost :)')
    kwargs.setdefault('allow_redirects', True)
    return requests.api.request('get', 'http://127.0.0.1/', **kwargs)

original_get = requests.get
requests.get = my_get
import gradio as gr
requests.get = original_get

import matplotlib
matplotlib.use('Agg')  # This fixes LaTeX rendering on some systems

import importlib
import io
import json
import math
import os
import re
import sys
import time
import traceback
import zipfile
from datetime import datetime
from functools import partial
from pathlib import Path

import psutil
import torch
import yaml
from PIL import Image
<<<<<<< HEAD
from fastapi import FastAPI

=======
>>>>>>> f673f4a4
import modules.extensions as extensions_module
from modules import chat, shared, training, ui
from modules.html_generator import chat_html_wrapper
from modules.LoRA import add_lora_to_model
from modules.models import load_model, load_soft_prompt, unload_model
from modules.text_generation import (encode, generate_reply,
                                     stop_everything_event)


def get_available_models():
    if shared.args.flexgen:
        return sorted([re.sub('-np$', '', item.name) for item in list(Path(f'{shared.args.model_dir}/').glob('*')) if item.name.endswith('-np')], key=str.lower)
    else:
        return sorted([re.sub('.pth$', '', item.name) for item in list(Path(f'{shared.args.model_dir}/').glob('*')) if not item.name.endswith(('.txt', '-np', '.pt', '.json', '.yaml'))], key=str.lower)


def get_available_presets():
    return sorted(set((k.stem for k in Path('presets').glob('*.txt'))), key=str.lower)


def get_available_prompts():
    prompts = []
    prompts += sorted(set((k.stem for k in Path('prompts').glob('[0-9]*.txt'))), key=str.lower, reverse=True)
    prompts += sorted(set((k.stem for k in Path('prompts').glob('*.txt'))), key=str.lower)
    prompts += ['None']
    return prompts


def get_available_characters():
    paths = (x for x in Path('characters').iterdir() if x.suffix in ('.json', '.yaml', '.yml'))
    return ['None'] + sorted(set((k.stem for k in paths if k.stem != "instruction-following")), key=str.lower)


def get_available_instruction_templates():
    path = "characters/instruction-following"
    paths = []
    if os.path.exists(path):
        paths = (x for x in Path(path).iterdir() if x.suffix in ('.json', '.yaml', '.yml'))
    return ['None'] + sorted(set((k.stem for k in paths)), key=str.lower)


def get_available_extensions():
    return sorted(set(map(lambda x: x.parts[1], Path('extensions').glob('*/script.py'))), key=str.lower)


def get_available_softprompts():
    return ['None'] + sorted(set((k.stem for k in Path('softprompts').glob('*.zip'))), key=str.lower)


def get_available_loras():
    return sorted([item.name for item in list(Path(shared.args.lora_dir).glob('*')) if not item.name.endswith(('.txt', '-np', '.pt', '.json'))], key=str.lower)


def load_model_wrapper(selected_model):
    try:
        yield f"Loading {selected_model}..."
        shared.model_name = selected_model
        unload_model()
        if selected_model != '':
            shared.model, shared.tokenizer = load_model(shared.model_name)

        yield f"Successfully loaded {selected_model}"
    except:
        yield traceback.format_exc()


def load_lora_wrapper(selected_loras):
    yield ("Applying the following LoRAs to {}:\n\n{}".format(shared.model_name, '\n'.join(selected_loras)))
    add_lora_to_model(selected_loras)
    yield ("Successfuly applied the LoRAs")


def load_preset_values(preset_menu, state, return_dict=False):
    generate_params = {
        'do_sample': True,
        'temperature': 1,
        'top_p': 1,
        'typical_p': 1,
        'repetition_penalty': 1,
        'encoder_repetition_penalty': 1,
        'top_k': 50,
        'num_beams': 1,
        'penalty_alpha': 0,
        'min_length': 0,
        'length_penalty': 1,
        'no_repeat_ngram_size': 0,
        'early_stopping': False,
    }
    with open(Path(f'presets/{preset_menu}.txt'), 'r') as infile:
        preset = infile.read()
    for i in preset.splitlines():
        i = i.rstrip(',').strip().split('=')
        if len(i) == 2 and i[0].strip() != 'tokens':
            generate_params[i[0].strip()] = eval(i[1].strip())
    generate_params['temperature'] = min(1.99, generate_params['temperature'])

    if return_dict:
        return generate_params
    else:
        state.update(generate_params)
        return state, *[generate_params[k] for k in ['do_sample', 'temperature', 'top_p', 'typical_p', 'repetition_penalty', 'encoder_repetition_penalty', 'top_k', 'min_length', 'no_repeat_ngram_size', 'num_beams', 'penalty_alpha', 'length_penalty', 'early_stopping']]


def upload_soft_prompt(file):
    with zipfile.ZipFile(io.BytesIO(file)) as zf:
        zf.extract('meta.json')
        j = json.loads(open('meta.json', 'r').read())
        name = j['name']
        Path('meta.json').unlink()

    with open(Path(f'softprompts/{name}.zip'), 'wb') as f:
        f.write(file)

    return name


def save_prompt(text):
    fname = f"{datetime.now().strftime('%Y-%m-%d-%H%M%S')}.txt"
    with open(Path(f'prompts/{fname}'), 'w', encoding='utf-8') as f:
        f.write(text)
    return f"Saved to prompts/{fname}"


def load_prompt(fname):
    if fname in ['None', '']:
        return ''
    else:
        with open(Path(f'prompts/{fname}.txt'), 'r', encoding='utf-8') as f:
            text = f.read()
            if text[-1] == '\n':
                text = text[:-1]
            return text


def count_tokens(text):
    tokens = len(encode(text)[0])
    return f'{tokens} tokens in the input.'


def download_model_wrapper(repo_id):
    try:
        downloader = importlib.import_module("download-model")

        model = repo_id
        branch = "main"
        check = False

        yield ("Cleaning up the model/branch names")
        model, branch = downloader.sanitize_model_and_branch_names(model, branch)

        yield ("Getting the download links from Hugging Face")
        links, sha256, is_lora = downloader.get_download_links_from_huggingface(model, branch, text_only=False)

        yield ("Getting the output folder")
        output_folder = downloader.get_output_folder(model, branch, is_lora)

        if check:
            yield ("Checking previously downloaded files")
            downloader.check_model_files(model, branch, links, sha256, output_folder)
        else:
            yield (f"Downloading files to {output_folder}")
            downloader.download_model_files(model, branch, links, sha256, output_folder, threads=1)
            yield ("Done!")
    except:
        yield traceback.format_exc()


# Update the command-line arguments based on the interface values
def update_model_parameters(state, initial=False):
    elements = ui.list_model_elements()  # the names of the parameters
    gpu_memories = []

    for i, element in enumerate(elements):
        if element not in state:
            continue

        value = state[element]
        if element.startswith('gpu_memory'):
            gpu_memories.append(value)
            continue

        if initial and vars(shared.args)[element] != vars(shared.args_defaults)[element]:
            continue

        # Setting null defaults
        if element in ['wbits', 'groupsize', 'model_type'] and value == 'None':
            value = vars(shared.args_defaults)[element]
        elif element in ['cpu_memory'] and value == 0:
            value = vars(shared.args_defaults)[element]

        # Making some simple conversions
        if element in ['wbits', 'groupsize', 'pre_layer']:
            value = int(value)
        elif element == 'cpu_memory' and value is not None:
            value = f"{value}MiB"

        setattr(shared.args, element, value)

    found_positive = False
    for i in gpu_memories:
        if i > 0:
            found_positive = True
            break

    if not (initial and vars(shared.args)['gpu_memory'] != vars(shared.args_defaults)['gpu_memory']):
        if found_positive:
            shared.args.gpu_memory = [f"{i}MiB" for i in gpu_memories]
        else:
            shared.args.gpu_memory = None


def get_model_specific_settings(model):
    settings = shared.model_config
    model_settings = {}

    for pat in settings:
        if re.match(pat.lower(), model.lower()):
            for k in settings[pat]:
                model_settings[k] = settings[pat][k]

    return model_settings


def load_model_specific_settings(model, state, return_dict=False):
    model_settings = get_model_specific_settings(model)
    for k in model_settings:
        if k in state:
            state[k] = model_settings[k]

    return state


def save_model_settings(model, state):
    if model == 'None':
        yield ("Not saving the settings because no model is loaded.")
        return

    with Path(f'{shared.args.model_dir}/config-user.yaml') as p:
        if p.exists():
            user_config = yaml.safe_load(open(p, 'r').read())
        else:
            user_config = {}

        if model not in user_config:
            user_config[model] = {}

        for k in ui.list_model_elements():
            user_config[model][k] = state[k]

        with open(p, 'w') as f:
            f.write(yaml.dump(user_config))

        yield (f"Settings for {model} saved to {p}")


def create_model_menus():
    # Finding the default values for the GPU and CPU memories
    total_mem = []
    for i in range(torch.cuda.device_count()):
        total_mem.append(math.floor(torch.cuda.get_device_properties(i).total_memory / (1024 * 1024)))

    default_gpu_mem = []
    if shared.args.gpu_memory is not None and len(shared.args.gpu_memory) > 0:
        for i in shared.args.gpu_memory:
            if 'mib' in i.lower():
                default_gpu_mem.append(int(re.sub('[a-zA-Z ]', '', i)))
            else:
                default_gpu_mem.append(int(re.sub('[a-zA-Z ]', '', i)) * 1000)
    while len(default_gpu_mem) < len(total_mem):
        default_gpu_mem.append(0)

    total_cpu_mem = math.floor(psutil.virtual_memory().total / (1024 * 1024))
    if shared.args.cpu_memory is not None:
        default_cpu_mem = re.sub('[a-zA-Z ]', '', shared.args.cpu_memory)
    else:
        default_cpu_mem = 0

    with gr.Row():
        with gr.Column():
            with gr.Row():
                with gr.Column():
                    with gr.Row():
                        shared.gradio['model_menu'] = gr.Dropdown(choices=get_available_models(), value=shared.model_name, label='Model')
                        ui.create_refresh_button(shared.gradio['model_menu'], lambda: None, lambda: {'choices': get_available_models()}, 'refresh-button')

                with gr.Column():
                    with gr.Row():
                        shared.gradio['lora_menu'] = gr.Dropdown(multiselect=True, choices=get_available_loras(), value=shared.lora_names, label='LoRA(s)')
                        ui.create_refresh_button(shared.gradio['lora_menu'], lambda: None, lambda: {'choices': get_available_loras(), 'value': shared.lora_names}, 'refresh-button')

        with gr.Column():
            with gr.Row():
                shared.gradio['lora_menu_apply'] = gr.Button(value='Apply the selected LoRAs')
            with gr.Row():
                unload = gr.Button("Unload the model")
                reload = gr.Button("Reload the model")
                save_settings = gr.Button("Save settings for this model")

    with gr.Row():
        with gr.Column():
            with gr.Box():
                gr.Markdown('Transformers parameters')
                with gr.Row():
                    with gr.Column():
                        for i in range(len(total_mem)):
                            shared.gradio[f'gpu_memory_{i}'] = gr.Slider(label=f"gpu-memory in MiB for device :{i}", maximum=total_mem[i], value=default_gpu_mem[i])
                        shared.gradio['cpu_memory'] = gr.Slider(label="cpu-memory in MiB", maximum=total_cpu_mem, value=default_cpu_mem)

                    with gr.Column():
                        shared.gradio['auto_devices'] = gr.Checkbox(label="auto-devices", value=shared.args.auto_devices)
                        shared.gradio['disk'] = gr.Checkbox(label="disk", value=shared.args.disk)
                        shared.gradio['cpu'] = gr.Checkbox(label="cpu", value=shared.args.cpu)
                        shared.gradio['bf16'] = gr.Checkbox(label="bf16", value=shared.args.bf16)
                        shared.gradio['load_in_8bit'] = gr.Checkbox(label="load-in-8bit", value=shared.args.load_in_8bit)

        with gr.Column():
            with gr.Box():
                gr.Markdown('GPTQ parameters')
                with gr.Row():
                    with gr.Column():
                        shared.gradio['wbits'] = gr.Dropdown(label="wbits", choices=["None", 1, 2, 3, 4, 8], value=shared.args.wbits if shared.args.wbits > 0 else "None")
                        shared.gradio['groupsize'] = gr.Dropdown(label="groupsize", choices=["None", 32, 64, 128, 1024], value=shared.args.groupsize if shared.args.groupsize > 0 else "None")

                    with gr.Column():
                        shared.gradio['model_type'] = gr.Dropdown(label="model_type", choices=["None", "llama", "opt", "gptj"], value=shared.args.model_type or "None")
                        shared.gradio['pre_layer'] = gr.Slider(label="pre_layer", minimum=0, maximum=100, value=shared.args.pre_layer)

    with gr.Row():
        with gr.Column():
            shared.gradio['custom_model_menu'] = gr.Textbox(label="Download custom model or LoRA", info="Enter Hugging Face username/model path, e.g: facebook/galactica-125m")
            shared.gradio['download_model_button'] = gr.Button("Download")

        with gr.Column():
            shared.gradio['model_status'] = gr.Markdown('No model is loaded' if shared.model_name == 'None' else 'Ready')

    # In this event handler, the interface state is read and updated
    # with the model defaults (if any), and then the model is loaded
    shared.gradio['model_menu'].change(
        ui.gather_interface_values, [shared.gradio[k] for k in shared.input_elements], shared.gradio['interface_state']).then(
        load_model_specific_settings, [shared.gradio[k] for k in ['model_menu', 'interface_state']], shared.gradio['interface_state']).then(
        ui.apply_interface_values, shared.gradio['interface_state'], [shared.gradio[k] for k in ui.list_interface_input_elements(chat=shared.is_chat())], show_progress=False).then(
        update_model_parameters, shared.gradio['interface_state'], None).then(
        load_model_wrapper, shared.gradio['model_menu'], shared.gradio['model_status'], show_progress=True)

    unload.click(
        unload_model, None, None).then(
        lambda: "Model unloaded", None, shared.gradio['model_status'])

    reload.click(
        unload_model, None, None).then(
        ui.gather_interface_values, [shared.gradio[k] for k in shared.input_elements], shared.gradio['interface_state']).then(
        update_model_parameters, shared.gradio['interface_state'], None).then(
        load_model_wrapper, shared.gradio['model_menu'], shared.gradio['model_status'], show_progress=False)

    save_settings.click(
        ui.gather_interface_values, [shared.gradio[k] for k in shared.input_elements], shared.gradio['interface_state']).then(
        save_model_settings, [shared.gradio[k] for k in ['model_menu', 'interface_state']], shared.gradio['model_status'], show_progress=False)

    shared.gradio['lora_menu_apply'].click(load_lora_wrapper, shared.gradio['lora_menu'], shared.gradio['model_status'], show_progress=False)
    shared.gradio['download_model_button'].click(download_model_wrapper, shared.gradio['custom_model_menu'], shared.gradio['model_status'], show_progress=False)


def create_settings_menus(default_preset):

    generate_params = load_preset_values(default_preset if not shared.args.flexgen else 'Naive', {}, return_dict=True)

    with gr.Row():
        with gr.Column():
            with gr.Row():
                shared.gradio['preset_menu'] = gr.Dropdown(choices=get_available_presets(), value=default_preset if not shared.args.flexgen else 'Naive', label='Generation parameters preset')
                ui.create_refresh_button(shared.gradio['preset_menu'], lambda: None, lambda: {'choices': get_available_presets()}, 'refresh-button')
        with gr.Column():
            shared.gradio['seed'] = gr.Number(value=shared.settings['seed'], label='Seed (-1 for random)')

    with gr.Row():
        with gr.Column():
            with gr.Box():
                gr.Markdown('Custom generation parameters ([click here to view technical documentation](https://huggingface.co/docs/transformers/main_classes/text_generation#transformers.GenerationConfig))')
                with gr.Row():
                    with gr.Column():
                        shared.gradio['temperature'] = gr.Slider(0.01, 1.99, value=generate_params['temperature'], step=0.01, label='temperature', info='Primary factor to control randomness of outputs. 0 = deterministic (only the most likely token is used). Higher value = more randomness.')
                        shared.gradio['top_p'] = gr.Slider(0.0, 1.0, value=generate_params['top_p'], step=0.01, label='top_p', info='If not set to 1, select tokens with probabilities adding up to less than this number. Higher value = higher range of possible random results.')
                        shared.gradio['top_k'] = gr.Slider(0, 200, value=generate_params['top_k'], step=1, label='top_k', info='Similar to top_p, but select instead only the top_k most likely tokens. Higher value = higher range of possible random results.')
                        shared.gradio['typical_p'] = gr.Slider(0.0, 1.0, value=generate_params['typical_p'], step=0.01, label='typical_p', info='If not set to 1, select only tokens that are at least this much more likely to appear than random tokens, given the prior text.')
                    with gr.Column():
                        shared.gradio['repetition_penalty'] = gr.Slider(1.0, 1.5, value=generate_params['repetition_penalty'], step=0.01, label='repetition_penalty', info='Exponential penalty factor for repeating prior tokens. 1 means no penalty, higher value = less repetition, lower value = more repetition.')
                        shared.gradio['encoder_repetition_penalty'] = gr.Slider(0.8, 1.5, value=generate_params['encoder_repetition_penalty'], step=0.01, label='encoder_repetition_penalty', info='Also known as the "Hallucinations filter". Used to penalize tokens that are *not* in the prior text. Higher value = more likely to stay in context, lower value = more likely to diverge.')
                        shared.gradio['no_repeat_ngram_size'] = gr.Slider(0, 20, step=1, value=generate_params['no_repeat_ngram_size'], label='no_repeat_ngram_size', info='If not set to 0, specifies the length of token sets that are completely blocked from repeating at all. Higher values = blocks larger phrases, lower values = blocks words or letters from repeating. Only 0 or high values are a good idea in most cases.')
                        shared.gradio['min_length'] = gr.Slider(0, 2000, step=1, value=generate_params['min_length'], label='min_length', info='Minimum generation length in tokens.')
                shared.gradio['do_sample'] = gr.Checkbox(value=generate_params['do_sample'], label='do_sample')
        with gr.Column():
            with gr.Box():
                gr.Markdown('Contrastive search')
                shared.gradio['penalty_alpha'] = gr.Slider(0, 5, value=generate_params['penalty_alpha'], label='penalty_alpha')

                gr.Markdown('Beam search (uses a lot of VRAM)')
                with gr.Row():
                    with gr.Column():
                        shared.gradio['num_beams'] = gr.Slider(1, 20, step=1, value=generate_params['num_beams'], label='num_beams')
                        shared.gradio['length_penalty'] = gr.Slider(-5, 5, value=generate_params['length_penalty'], label='length_penalty')
                    with gr.Column():
                        shared.gradio['early_stopping'] = gr.Checkbox(value=generate_params['early_stopping'], label='early_stopping')

            with gr.Box():
                with gr.Row():
                    with gr.Column():
                        shared.gradio['truncation_length'] = gr.Slider(value=shared.settings['truncation_length'], minimum=shared.settings['truncation_length_min'], maximum=shared.settings['truncation_length_max'], step=1, label='Truncate the prompt up to this length', info='The leftmost tokens are removed if the prompt exceeds this length. Most models require this to be at most 2048.')
                        shared.gradio['custom_stopping_strings'] = gr.Textbox(lines=1, value=shared.settings["custom_stopping_strings"] or None, label='Custom stopping strings', info='In addition to the defaults. Written between "" and separated by commas. For instance: "\\nYour Assistant:", "\\nThe assistant:"')
                    with gr.Column():
                        shared.gradio['add_bos_token'] = gr.Checkbox(value=shared.settings['add_bos_token'], label='Add the bos_token to the beginning of prompts', info='Disabling this can make the replies more creative.')
                        shared.gradio['ban_eos_token'] = gr.Checkbox(value=shared.settings['ban_eos_token'], label='Ban the eos_token', info='Forces the model to never end the generation prematurely.')

                        shared.gradio['skip_special_tokens'] = gr.Checkbox(value=shared.settings['skip_special_tokens'], label='Skip special tokens', info='Some specific models need this unset.')

    with gr.Accordion('Soft prompt', open=False):
        with gr.Row():
            shared.gradio['softprompts_menu'] = gr.Dropdown(choices=get_available_softprompts(), value='None', label='Soft prompt')
            ui.create_refresh_button(shared.gradio['softprompts_menu'], lambda: None, lambda: {'choices': get_available_softprompts()}, 'refresh-button')

        gr.Markdown('Upload a soft prompt (.zip format):')
        with gr.Row():
            shared.gradio['upload_softprompt'] = gr.File(type='binary', file_types=['.zip'])

    shared.gradio['preset_menu'].change(load_preset_values, [shared.gradio[k] for k in ['preset_menu', 'interface_state']], [shared.gradio[k] for k in ['interface_state', 'do_sample', 'temperature', 'top_p', 'typical_p', 'repetition_penalty', 'encoder_repetition_penalty', 'top_k', 'min_length', 'no_repeat_ngram_size', 'num_beams', 'penalty_alpha', 'length_penalty', 'early_stopping']])
    shared.gradio['softprompts_menu'].change(load_soft_prompt, shared.gradio['softprompts_menu'], shared.gradio['softprompts_menu'], show_progress=True)
    shared.gradio['upload_softprompt'].upload(upload_soft_prompt, shared.gradio['upload_softprompt'], shared.gradio['softprompts_menu'])


def set_interface_arguments(interface_mode, extensions, bool_active):
    modes = ["default", "notebook", "chat", "cai_chat"]
    cmd_list = vars(shared.args)
    bool_list = [k for k in cmd_list if type(cmd_list[k]) is bool and k not in modes]

    shared.args.extensions = extensions
    for k in modes[1:]:
        setattr(shared.args, k, False)
    if interface_mode != "default":
        setattr(shared.args, interface_mode, True)

    for k in bool_list:
        setattr(shared.args, k, False)
    for k in bool_active:
        setattr(shared.args, k, True)

    shared.need_restart = True


def create_interface():

    # Defining some variables
    gen_events = []
    default_preset = shared.settings['presets'][next((k for k in shared.settings['presets'] if re.match(k.lower(), shared.model_name.lower())), 'default')]
    if len(shared.lora_names) == 1:
        default_text = load_prompt(shared.settings['lora_prompts'][next((k for k in shared.settings['lora_prompts'] if re.match(k.lower(), shared.lora_names[0].lower())), 'default')])
    else:
        default_text = load_prompt(shared.settings['prompts'][next((k for k in shared.settings['prompts'] if re.match(k.lower(), shared.model_name.lower())), 'default')])
    title = 'Text generation web UI'

    # Authentication variables
    auth = None
    if shared.args.gradio_auth_path is not None:
        gradio_auth_creds = []
        with open(shared.args.gradio_auth_path, 'r', encoding="utf8") as file:
            for line in file.readlines():
                gradio_auth_creds += [x.strip() for x in line.split(',') if x.strip()]
        auth = [tuple(cred.split(':')) for cred in gradio_auth_creds]

    # Importing the extension files and executing their setup() functions
    if shared.args.extensions is not None and len(shared.args.extensions) > 0:
        extensions_module.load_extensions()

    with gr.Blocks(css=ui.css if not shared.is_chat() else ui.css + ui.chat_css, analytics_enabled=False, title=title, theme=ui.theme) as shared.gradio['interface']:

        # Create chat mode interface
        if shared.is_chat():
            shared.input_elements = ui.list_interface_input_elements(chat=True)
            shared.gradio['interface_state'] = gr.State({k: None for k in shared.input_elements})
            shared.gradio['Chat input'] = gr.State()

            with gr.Tab('Text generation', elem_id='main'):
                shared.gradio['display'] = gr.HTML(value=chat_html_wrapper(shared.history['visible'], shared.settings['name1'], shared.settings['name2'], 'cai-chat'))
                shared.gradio['textbox'] = gr.Textbox(label='Input')
                with gr.Row():
                    shared.gradio['Stop'] = gr.Button('Stop', elem_id='stop')
                    shared.gradio['Generate'] = gr.Button('Generate', elem_id='Generate', variant='primary')
                    shared.gradio['Continue'] = gr.Button('Continue')

                with gr.Row():
                    shared.gradio['Copy last reply'] = gr.Button('Copy last reply')
                    shared.gradio['Regenerate'] = gr.Button('Regenerate')
                    shared.gradio['Replace last reply'] = gr.Button('Replace last reply')

                with gr.Row():
                    shared.gradio['Impersonate'] = gr.Button('Impersonate')
                    shared.gradio['Send dummy message'] = gr.Button('Send dummy message')
                    shared.gradio['Send dummy reply'] = gr.Button('Send dummy reply')

                with gr.Row():
                    shared.gradio['Remove last'] = gr.Button('Remove last')
                    shared.gradio['Clear history'] = gr.Button('Clear history')
                    shared.gradio['Clear history-confirm'] = gr.Button('Confirm', variant='stop', visible=False)
                    shared.gradio['Clear history-cancel'] = gr.Button('Cancel', visible=False)

                shared.gradio['mode'] = gr.Radio(choices=['cai-chat', 'chat', 'instruct'], value=shared.settings['mode'], label='Mode')
                shared.gradio['instruction_template'] = gr.Dropdown(choices=get_available_instruction_templates(), label='Instruction template', value='None', visible=shared.settings['mode'] == 'instruct', info='Change this according to the model/LoRA that you are using.')

            with gr.Tab('Character', elem_id='chat-settings'):
                with gr.Row():
                    with gr.Column(scale=8):
                        shared.gradio['name1'] = gr.Textbox(value=shared.settings['name1'], lines=1, label='Your name')
                        shared.gradio['name2'] = gr.Textbox(value=shared.settings['name2'], lines=1, label='Character\'s name')
                        shared.gradio['greeting'] = gr.Textbox(value=shared.settings['greeting'], lines=4, label='Greeting')
                        shared.gradio['context'] = gr.Textbox(value=shared.settings['context'], lines=4, label='Context')
                        shared.gradio['turn_template'] = gr.Textbox(value=shared.settings['turn_template'], lines=1, label='Turn template', info='Used to precisely define the placement of spaces and new line characters in instruction prompts.')

                    with gr.Column(scale=1):
                        shared.gradio['character_picture'] = gr.Image(label='Character picture', type='pil')
                        shared.gradio['your_picture'] = gr.Image(label='Your picture', type='pil', value=Image.open(Path('cache/pfp_me.png')) if Path('cache/pfp_me.png').exists() else None)

                with gr.Row():
                    shared.gradio['character_menu'] = gr.Dropdown(choices=get_available_characters(), label='Character', elem_id='character-menu')
                    ui.create_refresh_button(shared.gradio['character_menu'], lambda: None, lambda: {'choices': get_available_characters()}, 'refresh-button')

                with gr.Row():
                    with gr.Tab('Chat history'):
                        with gr.Row():
                            with gr.Column():
                                gr.Markdown('Upload')
                                shared.gradio['upload_chat_history'] = gr.File(type='binary', file_types=['.json', '.txt'])

                            with gr.Column():
                                gr.Markdown('Download')
                                shared.gradio['download'] = gr.File()
                                shared.gradio['download_button'] = gr.Button(value='Click me')

                    with gr.Tab('Upload character'):
                        gr.Markdown('# JSON format')
                        with gr.Row():
                            with gr.Column():
                                gr.Markdown('1. Select the JSON file')
                                shared.gradio['upload_json'] = gr.File(type='binary', file_types=['.json'])

                            with gr.Column():
                                gr.Markdown('2. Select your character\'s profile picture (optional)')
                                shared.gradio['upload_img_bot'] = gr.File(type='binary', file_types=['image'])

                        shared.gradio['Upload character'] = gr.Button(value='Submit')
                        gr.Markdown('# TavernAI PNG format')
                        shared.gradio['upload_img_tavern'] = gr.File(type='binary', file_types=['image'])

            with gr.Tab("Parameters", elem_id="parameters"):
                with gr.Box():
                    gr.Markdown("Chat parameters")
                    with gr.Row():
                        with gr.Column():
                            shared.gradio['max_new_tokens'] = gr.Slider(minimum=shared.settings['max_new_tokens_min'], maximum=shared.settings['max_new_tokens_max'], step=1, label='max_new_tokens', value=shared.settings['max_new_tokens'])
                            shared.gradio['chat_prompt_size'] = gr.Slider(minimum=shared.settings['chat_prompt_size_min'], maximum=shared.settings['chat_prompt_size_max'], step=1, label='Maximum prompt size in tokens', value=shared.settings['chat_prompt_size'])

                        with gr.Column():
                            shared.gradio['chat_generation_attempts'] = gr.Slider(minimum=shared.settings['chat_generation_attempts_min'], maximum=shared.settings['chat_generation_attempts_max'], value=shared.settings['chat_generation_attempts'], step=1, label='Generation attempts (for longer replies)')
                            shared.gradio['stop_at_newline'] = gr.Checkbox(value=shared.settings['stop_at_newline'], label='Stop generating at new line character')

                create_settings_menus(default_preset)

        # Create notebook mode interface
        elif shared.args.notebook:
            shared.input_elements = ui.list_interface_input_elements(chat=False)
            shared.gradio['interface_state'] = gr.State({k: None for k in shared.input_elements})
            shared.gradio['last_input'] = gr.State('')
            with gr.Tab("Text generation", elem_id="main"):
                with gr.Row():
                    with gr.Column(scale=4):
                        with gr.Tab('Raw'):
                            shared.gradio['textbox'] = gr.Textbox(value=default_text, elem_classes="textbox", lines=27)

                        with gr.Tab('Markdown'):
                            shared.gradio['markdown'] = gr.Markdown()

                        with gr.Tab('HTML'):
                            shared.gradio['html'] = gr.HTML()

                        with gr.Row():
                            shared.gradio['Generate'] = gr.Button('Generate', variant='primary', elem_classes="small-button")
                            shared.gradio['Stop'] = gr.Button('Stop', elem_classes="small-button")
                            shared.gradio['Undo'] = gr.Button('Undo', elem_classes="small-button")
                            shared.gradio['Regenerate'] = gr.Button('Regenerate', elem_classes="small-button")

                    with gr.Column(scale=1):
                        gr.HTML('<div style="padding-bottom: 13px"></div>')
                        shared.gradio['max_new_tokens'] = gr.Slider(minimum=shared.settings['max_new_tokens_min'], maximum=shared.settings['max_new_tokens_max'], step=1, label='max_new_tokens', value=shared.settings['max_new_tokens'])
                        with gr.Row():
                            shared.gradio['prompt_menu'] = gr.Dropdown(choices=get_available_prompts(), value='None', label='Prompt')
                            ui.create_refresh_button(shared.gradio['prompt_menu'], lambda: None, lambda: {'choices': get_available_prompts()}, 'refresh-button')

                        shared.gradio['save_prompt'] = gr.Button('Save prompt')
                        shared.gradio['count_tokens'] = gr.Button('Count tokens')
                        shared.gradio['status'] = gr.Markdown('')

            with gr.Tab("Parameters", elem_id="parameters"):
                create_settings_menus(default_preset)

        # Create default mode interface
        else:
            shared.input_elements = ui.list_interface_input_elements(chat=False)
            shared.gradio['interface_state'] = gr.State({k: None for k in shared.input_elements})
            shared.gradio['last_input'] = gr.State('')
            with gr.Tab("Text generation", elem_id="main"):
                with gr.Row():
                    with gr.Column():
                        shared.gradio['textbox'] = gr.Textbox(value=default_text, elem_classes="textbox_default", lines=27, label='Input')
                        shared.gradio['max_new_tokens'] = gr.Slider(minimum=shared.settings['max_new_tokens_min'], maximum=shared.settings['max_new_tokens_max'], step=1, label='max_new_tokens', value=shared.settings['max_new_tokens'])
                        with gr.Row():
                            shared.gradio['Generate'] = gr.Button('Generate', variant='primary', elem_classes="small-button")
                            shared.gradio['Stop'] = gr.Button('Stop', elem_classes="small-button")
                            shared.gradio['Continue'] = gr.Button('Continue', elem_classes="small-button")
                            shared.gradio['save_prompt'] = gr.Button('Save prompt', elem_classes="small-button")
                            shared.gradio['count_tokens'] = gr.Button('Count tokens', elem_classes="small-button")

                        with gr.Row():
                            with gr.Column():
                                with gr.Row():
                                    shared.gradio['prompt_menu'] = gr.Dropdown(choices=get_available_prompts(), value='None', label='Prompt')
                                    ui.create_refresh_button(shared.gradio['prompt_menu'], lambda: None, lambda: {'choices': get_available_prompts()}, 'refresh-button')

                            with gr.Column():
                                shared.gradio['status'] = gr.Markdown('')

                    with gr.Column():
                        with gr.Tab('Raw'):
                            shared.gradio['output_textbox'] = gr.Textbox(elem_classes="textbox_default_output", lines=27, label='Output')

                        with gr.Tab('Markdown'):
                            shared.gradio['markdown'] = gr.Markdown()

                        with gr.Tab('HTML'):
                            shared.gradio['html'] = gr.HTML()

            with gr.Tab("Parameters", elem_id="parameters"):
                create_settings_menus(default_preset)

        # Model tab
        with gr.Tab("Model", elem_id="model-tab"):
            create_model_menus()

        # Training tab
        with gr.Tab("Training", elem_id="training-tab"):
            training.create_train_interface()

        # Interface mode tab
        with gr.Tab("Interface mode", elem_id="interface-mode"):
            modes = ["default", "notebook", "chat", "cai_chat"]
            current_mode = "default"
            for mode in modes[1:]:
                if getattr(shared.args, mode):
                    current_mode = mode
                    break
            cmd_list = vars(shared.args)
            bool_list = [k for k in cmd_list if type(cmd_list[k]) is bool and k not in modes + ui.list_model_elements()]
            bool_active = [k for k in bool_list if vars(shared.args)[k]]

            gr.Markdown("*Experimental*")
            shared.gradio['interface_modes_menu'] = gr.Dropdown(choices=modes, value=current_mode, label="Mode")
            shared.gradio['extensions_menu'] = gr.CheckboxGroup(choices=get_available_extensions(), value=shared.args.extensions, label="Available extensions")
            shared.gradio['bool_menu'] = gr.CheckboxGroup(choices=bool_list, value=bool_active, label="Boolean command-line flags")
            shared.gradio['reset_interface'] = gr.Button("Apply and restart the interface")

            # Reset interface event
            shared.gradio['reset_interface'].click(
                set_interface_arguments, [shared.gradio[k] for k in ['interface_modes_menu', 'extensions_menu', 'bool_menu']], None).then(
                lambda: None, None, None, _js='() => {document.body.innerHTML=\'<h1 style="font-family:monospace;margin-top:20%;color:lightgray;text-align:center;">Reloading...</h1>\'; setTimeout(function(){location.reload()},2500); return []}')

        # chat mode event handlers
        if shared.is_chat():
            shared.input_params = [shared.gradio[k] for k in ['Chat input', 'interface_state']]
            clear_arr = [shared.gradio[k] for k in ['Clear history-confirm', 'Clear history', 'Clear history-cancel']]
            reload_inputs = [shared.gradio[k] for k in ['name1', 'name2', 'mode']]

            gen_events.append(shared.gradio['Generate'].click(
                ui.gather_interface_values, [shared.gradio[k] for k in shared.input_elements], shared.gradio['interface_state']).then(
                lambda x: (x, ''), shared.gradio['textbox'], [shared.gradio['Chat input'], shared.gradio['textbox']], show_progress=False).then(
                chat.cai_chatbot_wrapper, shared.input_params, shared.gradio['display'], show_progress=shared.args.no_stream).then(
                chat.save_history, shared.gradio['mode'], None, show_progress=False)
            )

            gen_events.append(shared.gradio['textbox'].submit(
                ui.gather_interface_values, [shared.gradio[k] for k in shared.input_elements], shared.gradio['interface_state']).then(
                lambda x: (x, ''), shared.gradio['textbox'], [shared.gradio['Chat input'], shared.gradio['textbox']], show_progress=False).then(
                chat.cai_chatbot_wrapper, shared.input_params, shared.gradio['display'], show_progress=shared.args.no_stream).then(
                chat.save_history, shared.gradio['mode'], None, show_progress=False)
            )

            gen_events.append(shared.gradio['Regenerate'].click(
                ui.gather_interface_values, [shared.gradio[k] for k in shared.input_elements], shared.gradio['interface_state']).then(
                chat.regenerate_wrapper, shared.input_params, shared.gradio['display'], show_progress=shared.args.no_stream).then(
                chat.save_history, shared.gradio['mode'], None, show_progress=False)
            )

            gen_events.append(shared.gradio['Continue'].click(
                ui.gather_interface_values, [shared.gradio[k] for k in shared.input_elements], shared.gradio['interface_state']).then(
                chat.continue_wrapper, shared.input_params, shared.gradio['display'], show_progress=shared.args.no_stream).then(
                chat.save_history, shared.gradio['mode'], None, show_progress=False)
            )

            gen_events.append(shared.gradio['Impersonate'].click(
                ui.gather_interface_values, [shared.gradio[k] for k in shared.input_elements], shared.gradio['interface_state']).then(
                chat.impersonate_wrapper, shared.input_params, shared.gradio['textbox'], show_progress=shared.args.no_stream)
            )

            shared.gradio['Replace last reply'].click(
                chat.replace_last_reply, [shared.gradio[k] for k in ['textbox', 'name1', 'name2', 'mode']], shared.gradio['display'], show_progress=shared.args.no_stream).then(
                lambda x: '', shared.gradio['textbox'], shared.gradio['textbox'], show_progress=False).then(
                chat.save_history, shared.gradio['mode'], None, show_progress=False)

            shared.gradio['Send dummy message'].click(
                chat.send_dummy_message, [shared.gradio[k] for k in ['textbox', 'name1', 'name2', 'mode']], shared.gradio['display'], show_progress=shared.args.no_stream).then(
                lambda x: '', shared.gradio['textbox'], shared.gradio['textbox'], show_progress=False).then(
                chat.save_history, shared.gradio['mode'], None, show_progress=False)

            shared.gradio['Send dummy reply'].click(
                chat.send_dummy_reply, [shared.gradio[k] for k in ['textbox', 'name1', 'name2', 'mode']], shared.gradio['display'], show_progress=shared.args.no_stream).then(
                lambda x: '', shared.gradio['textbox'], shared.gradio['textbox'], show_progress=False).then(
                chat.save_history, shared.gradio['mode'], None, show_progress=False)

            shared.gradio['Clear history-confirm'].click(
                lambda: [gr.update(visible=False), gr.update(visible=True), gr.update(visible=False)], None, clear_arr).then(
                chat.clear_chat_log, [shared.gradio[k] for k in ['name1', 'name2', 'greeting', 'mode']], shared.gradio['display']).then(
                chat.save_history, shared.gradio['mode'], None, show_progress=False)

            shared.gradio['Stop'].click(
                stop_everything_event, None, None, queue=False, cancels=gen_events if shared.args.no_stream else None).then(
                chat.redraw_html, reload_inputs, shared.gradio['display'])

            shared.gradio['mode'].change(
                lambda x: gr.update(visible=x == 'instruct'), shared.gradio['mode'], shared.gradio['instruction_template']).then(
                lambda x: gr.update(interactive=x != 'instruct'), shared.gradio['mode'], shared.gradio['character_menu']).then(
                chat.redraw_html, reload_inputs, shared.gradio['display'])

            shared.gradio['instruction_template'].change(
                chat.load_character, [shared.gradio[k] for k in ['instruction_template', 'name1', 'name2', 'mode']], [shared.gradio[k] for k in ['name1', 'name2', 'character_picture', 'greeting', 'context', 'turn_template', 'display']]).then(
                chat.redraw_html, reload_inputs, shared.gradio['display'])

            shared.gradio['upload_chat_history'].upload(
                chat.load_history, [shared.gradio[k] for k in ['upload_chat_history', 'name1', 'name2']], None).then(
                chat.redraw_html, reload_inputs, shared.gradio['display'])

            shared.gradio['Copy last reply'].click(chat.send_last_reply_to_input, None, shared.gradio['textbox'], show_progress=shared.args.no_stream)
            shared.gradio['Clear history'].click(lambda: [gr.update(visible=True), gr.update(visible=False), gr.update(visible=True)], None, clear_arr)
            shared.gradio['Clear history-cancel'].click(lambda: [gr.update(visible=False), gr.update(visible=True), gr.update(visible=False)], None, clear_arr)
            shared.gradio['Remove last'].click(chat.remove_last_message, [shared.gradio[k] for k in ['name1', 'name2', 'mode']], [shared.gradio['display'], shared.gradio['textbox']], show_progress=False)
            shared.gradio['download_button'].click(lambda x: chat.save_history(x, timestamp=True), shared.gradio['mode'], shared.gradio['download'])
            shared.gradio['Upload character'].click(chat.upload_character, [shared.gradio['upload_json'], shared.gradio['upload_img_bot']], [shared.gradio['character_menu']])
            shared.gradio['character_menu'].change(chat.load_character, [shared.gradio[k] for k in ['character_menu', 'name1', 'name2', 'mode']], [shared.gradio[k] for k in ['name1', 'name2', 'character_picture', 'greeting', 'context', 'turn_template', 'display']])
            shared.gradio['upload_img_tavern'].upload(chat.upload_tavern_character, [shared.gradio['upload_img_tavern'], shared.gradio['name1'], shared.gradio['name2']], [shared.gradio['character_menu']])
            shared.gradio['your_picture'].change(chat.upload_your_profile_picture, [shared.gradio[k] for k in ['your_picture', 'name1', 'name2', 'mode']], shared.gradio['display'])
            shared.gradio['interface'].load(None, None, None, _js=f"() => {{{ui.main_js+ui.chat_js}}}")

        # notebook/default modes event handlers
        else:
            shared.input_params = [shared.gradio[k] for k in ['textbox', 'interface_state']]
            if shared.args.notebook:
                output_params = [shared.gradio[k] for k in ['textbox', 'markdown', 'html']]
            else:
                output_params = [shared.gradio[k] for k in ['output_textbox', 'markdown', 'html']]

            gen_events.append(shared.gradio['Generate'].click(
                lambda x: x, shared.gradio['textbox'], shared.gradio['last_input']).then(
                ui.gather_interface_values, [shared.gradio[k] for k in shared.input_elements], shared.gradio['interface_state']).then(
                generate_reply, shared.input_params, output_params, show_progress=shared.args.no_stream)  # .then(
                # None, None, None, _js="() => {element = document.getElementsByTagName('textarea')[0]; element.scrollTop = element.scrollHeight}")
            )

            gen_events.append(shared.gradio['textbox'].submit(
                lambda x: x, shared.gradio['textbox'], shared.gradio['last_input']).then(
                ui.gather_interface_values, [shared.gradio[k] for k in shared.input_elements], shared.gradio['interface_state']).then(
                generate_reply, shared.input_params, output_params, show_progress=shared.args.no_stream)  # .then(
                # None, None, None, _js="() => {element = document.getElementsByTagName('textarea')[0]; element.scrollTop = element.scrollHeight}")
            )

            if shared.args.notebook:
                shared.gradio['Undo'].click(lambda x: x, shared.gradio['last_input'], shared.gradio['textbox'], show_progress=False)
                gen_events.append(shared.gradio['Regenerate'].click(
                    lambda x: x, shared.gradio['last_input'], shared.gradio['textbox'], show_progress=False).then(
                    ui.gather_interface_values, [shared.gradio[k] for k in shared.input_elements], shared.gradio['interface_state']).then(
                    generate_reply, shared.input_params, output_params, show_progress=shared.args.no_stream)  # .then(
                    # None, None, None, _js="() => {element = document.getElementsByTagName('textarea')[0]; element.scrollTop = element.scrollHeight}")
                )
            else:
                gen_events.append(shared.gradio['Continue'].click(
                    ui.gather_interface_values, [shared.gradio[k] for k in shared.input_elements], shared.gradio['interface_state']).then(
                    generate_reply, [shared.gradio['output_textbox']] + shared.input_params[1:], output_params, show_progress=shared.args.no_stream)  # .then(
                    # None, None, None, _js="() => {element = document.getElementsByTagName('textarea')[1]; element.scrollTop = element.scrollHeight}")
                )

            shared.gradio['Stop'].click(stop_everything_event, None, None, queue=False, cancels=gen_events if shared.args.no_stream else None)
            shared.gradio['prompt_menu'].change(load_prompt, shared.gradio['prompt_menu'], shared.gradio['textbox'], show_progress=False)
            shared.gradio['save_prompt'].click(save_prompt, shared.gradio['textbox'], shared.gradio['status'], show_progress=False)
            shared.gradio['count_tokens'].click(count_tokens, shared.gradio['textbox'], shared.gradio['status'], show_progress=False)
            shared.gradio['interface'].load(None, None, None, _js=f"() => {{{ui.main_js}}}")

        shared.gradio['interface'].load(partial(ui.apply_interface_values, {}, use_persistent=True), None, [shared.gradio[k] for k in ui.list_interface_input_elements(chat=shared.is_chat())], show_progress=False)
        # Extensions block
        if shared.args.extensions is not None:
            extensions_module.create_extensions_block()

    # Launch the interface
    shared.gradio['interface'].queue()
    if shared.args.listen:
        shared.gradio['interface'].launch(prevent_thread_lock=True, share=shared.args.share, server_name=shared.args.listen_host or '0.0.0.0', server_port=shared.args.listen_port, inbrowser=shared.args.auto_launch, auth=auth)
    else:
        shared.gradio['interface'].launch(prevent_thread_lock=True, share=shared.args.share, server_port=shared.args.listen_port, inbrowser=shared.args.auto_launch, auth=auth)
    if shared.args.subpath:
        redirector = FastAPI()
        redirector.get("/")
        mounted_app = gr.mount_gradio_app(redirector, shared.gradio['interface'], path=f"/{shared.args.subpath}")

if __name__ == "__main__":
    # Loading custom settings
    settings_file = None
    if shared.args.settings is not None and Path(shared.args.settings).exists():
        settings_file = Path(shared.args.settings)
    elif Path('settings.json').exists():
        settings_file = Path('settings.json')
    if settings_file is not None:
        logging.info(f"Loading settings from {settings_file}...")
        new_settings = json.loads(open(settings_file, 'r').read())
        for item in new_settings:
            shared.settings[item] = new_settings[item]

    # Default extensions
    extensions_module.available_extensions = get_available_extensions()
    if shared.is_chat():
        for extension in shared.settings['chat_default_extensions']:
            shared.args.extensions = shared.args.extensions or []
            if extension not in shared.args.extensions:
                shared.args.extensions.append(extension)
    else:
        for extension in shared.settings['default_extensions']:
            shared.args.extensions = shared.args.extensions or []
            if extension not in shared.args.extensions:
                shared.args.extensions.append(extension)

    available_models = get_available_models()

    # Model defined through --model
    if shared.args.model is not None:
        shared.model_name = shared.args.model

    # Only one model is available
    elif len(available_models) == 1:
        shared.model_name = available_models[0]

    # Select the model from a command-line menu
    elif shared.args.model_menu:
        if len(available_models) == 0:
            logging.error('No models are available! Please download at least one.')
            sys.exit(0)
        else:
            print('The following models are available:\n')
            for i, model in enumerate(available_models):
                print(f'{i+1}. {model}')

            print(f'\nWhich one do you want to load? 1-{len(available_models)}\n')
            i = int(input()) - 1
            print()

        shared.model_name = available_models[i]

    # If any model has been selected, load it
    if shared.model_name != 'None':
        model_settings = get_model_specific_settings(shared.model_name)
        shared.settings.update(model_settings)  # hijacking the interface defaults
        update_model_parameters(model_settings, initial=True)  # hijacking the command-line arguments

        # Load the model
        shared.model, shared.tokenizer = load_model(shared.model_name)
        if shared.args.lora:
            add_lora_to_model(shared.args.lora)

    # Force a character to be loaded
    if shared.is_chat():
        shared.persistent_interface_state.update({
            'mode': shared.settings['mode'],
            'character_menu': shared.args.character or shared.settings['character'],
            'instruction_template': shared.settings['instruction_template']
        })

    # Launch the web UI
    create_interface()
    while True:
        time.sleep(0.5)
        if shared.need_restart:
            shared.need_restart = False
            shared.gradio['interface'].close()
            create_interface()<|MERGE_RESOLUTION|>--- conflicted
+++ resolved
@@ -41,11 +41,8 @@
 import torch
 import yaml
 from PIL import Image
-<<<<<<< HEAD
 from fastapi import FastAPI
 
-=======
->>>>>>> f673f4a4
 import modules.extensions as extensions_module
 from modules import chat, shared, training, ui
 from modules.html_generator import chat_html_wrapper
