--- conflicted
+++ resolved
@@ -714,12 +714,8 @@
 
             gen_events.append(shared.gradio['Impersonate'].click(
                 ui.gather_interface_values, [shared.gradio[k] for k in shared.input_elements], shared.gradio['interface_state']).then(
-<<<<<<< HEAD
                 lambda x: (x), shared.gradio['textbox'], shared.gradio['Chat input'], show_progress=False).then(
-                chat.impersonate_wrapper, shared.input_params, shared.gradio['textbox'], show_progress=shared.args.no_stream)
-=======
                 chat.impersonate_wrapper, shared.input_params, shared.gradio['textbox'], show_progress=False)
->>>>>>> 020fe7b5
             )
 
             shared.gradio['Replace last reply'].click(
