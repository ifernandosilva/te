import logging
import os
import requests
import warnings
import modules.logging_colors

os.environ['GRADIO_ANALYTICS_ENABLED'] = 'False'
os.environ['BITSANDBYTES_NOWELCOME'] = '1'
warnings.filterwarnings('ignore', category=UserWarning, message='TypedStorage is deprecated')
logging.basicConfig(format='%(levelname)s:%(message)s', level=logging.INFO)

# This is a hack to prevent Gradio from phoning home when it gets imported
def my_get(url, **kwargs):
    logging.info('Gradio HTTP request redirected to localhost :)')
    kwargs.setdefault('allow_redirects', True)
    return requests.api.request('get', 'http://127.0.0.1/', **kwargs)


original_get = requests.get
requests.get = my_get
import gradio as gr
requests.get = original_get

import matplotlib
matplotlib.use('Agg')  # This fixes LaTeX rendering on some systems

import importlib
import io
import json
import math
import os
import re
import sys
import time
import traceback
import zipfile
from datetime import datetime
from functools import partial
from pathlib import Path

import psutil
import torch
import yaml
from PIL import Image
<<<<<<< HEAD
from fastapi import FastAPI
=======
>>>>>>> 641500dc

import modules.extensions as extensions_module
from modules import chat, shared, training, ui, utils
from modules.html_generator import chat_html_wrapper
from modules.LoRA import add_lora_to_model
from modules.models import load_model, load_soft_prompt, unload_model
from modules.text_generation import encode, generate_reply, stop_everything_event


def load_model_wrapper(selected_model):
    try:
        yield f"Loading {selected_model}..."
        shared.model_name = selected_model
        unload_model()
        if selected_model != '':
            shared.model, shared.tokenizer = load_model(shared.model_name)

        yield f"Successfully loaded {selected_model}"
    except:
        yield traceback.format_exc()


def load_lora_wrapper(selected_loras):
    yield ("Applying the following LoRAs to {}:\n\n{}".format(shared.model_name, '\n'.join(selected_loras)))
    add_lora_to_model(selected_loras)
    yield ("Successfuly applied the LoRAs")


def load_preset_values(preset_menu, state, return_dict=False):
    generate_params = {
        'do_sample': True,
        'temperature': 1,
        'top_p': 1,
        'typical_p': 1,
        'repetition_penalty': 1,
        'encoder_repetition_penalty': 1,
        'top_k': 50,
        'num_beams': 1,
        'penalty_alpha': 0,
        'min_length': 0,
        'length_penalty': 1,
        'no_repeat_ngram_size': 0,
        'early_stopping': False,
    }
    with open(Path(f'presets/{preset_menu}.txt'), 'r') as infile:
        preset = infile.read()
    for i in preset.splitlines():
        i = i.rstrip(',').strip().split('=')
        if len(i) == 2 and i[0].strip() != 'tokens':
            generate_params[i[0].strip()] = eval(i[1].strip())
    generate_params['temperature'] = min(1.99, generate_params['temperature'])

    if return_dict:
        return generate_params
    else:
        state.update(generate_params)
        return state, *[generate_params[k] for k in ['do_sample', 'temperature', 'top_p', 'typical_p', 'repetition_penalty', 'encoder_repetition_penalty', 'top_k', 'min_length', 'no_repeat_ngram_size', 'num_beams', 'penalty_alpha', 'length_penalty', 'early_stopping']]


def upload_soft_prompt(file):
    with zipfile.ZipFile(io.BytesIO(file)) as zf:
        zf.extract('meta.json')
        j = json.loads(open('meta.json', 'r').read())
        name = j['name']
        Path('meta.json').unlink()

    with open(Path(f'softprompts/{name}.zip'), 'wb') as f:
        f.write(file)

    return name


def save_prompt(text):
    fname = f"{datetime.now().strftime('%Y-%m-%d-%H%M%S')}.txt"
    with open(Path(f'prompts/{fname}'), 'w', encoding='utf-8') as f:
        f.write(text)
    return f"Saved to prompts/{fname}"


def load_prompt(fname):
    if fname in ['None', '']:
        return ''
    else:
        with open(Path(f'prompts/{fname}.txt'), 'r', encoding='utf-8') as f:
            text = f.read()
            if text[-1] == '\n':
                text = text[:-1]
            return text


def count_tokens(text):
    tokens = len(encode(text)[0])
    return f'{tokens} tokens in the input.'


def download_model_wrapper(repo_id):
    try:
        downloader = importlib.import_module("download-model")
        repo_id_parts = repo_id.split(":")
        model = repo_id_parts[0] if len(repo_id_parts) > 0 else repo_id
        branch = repo_id_parts[1] if len(repo_id_parts) > 1 else "main"
        check = False

        yield ("Cleaning up the model/branch names")
        model, branch = downloader.sanitize_model_and_branch_names(model, branch)

        yield ("Getting the download links from Hugging Face")
        links, sha256, is_lora = downloader.get_download_links_from_huggingface(model, branch, text_only=False)

        yield ("Getting the output folder")
        output_folder = downloader.get_output_folder(model, branch, is_lora)

        if check:
            yield ("Checking previously downloaded files")
            downloader.check_model_files(model, branch, links, sha256, output_folder)
        else:
            yield (f"Downloading files to {output_folder}")
            downloader.download_model_files(model, branch, links, sha256, output_folder, threads=1)
            yield ("Done!")
    except:
        yield traceback.format_exc()


# Update the command-line arguments based on the interface values
def update_model_parameters(state, initial=False):
    elements = ui.list_model_elements()  # the names of the parameters
    gpu_memories = []

    for i, element in enumerate(elements):
        if element not in state:
            continue

        value = state[element]
        if element.startswith('gpu_memory'):
            gpu_memories.append(value)
            continue

        if initial and vars(shared.args)[element] != vars(shared.args_defaults)[element]:
            continue

        # Setting null defaults
        if element in ['wbits', 'groupsize', 'model_type'] and value == 'None':
            value = vars(shared.args_defaults)[element]
        elif element in ['cpu_memory'] and value == 0:
            value = vars(shared.args_defaults)[element]

        # Making some simple conversions
        if element in ['wbits', 'groupsize', 'pre_layer']:
            value = int(value)
        elif element == 'cpu_memory' and value is not None:
            value = f"{value}MiB"

        setattr(shared.args, element, value)

    found_positive = False
    for i in gpu_memories:
        if i > 0:
            found_positive = True
            break

    if not (initial and vars(shared.args)['gpu_memory'] != vars(shared.args_defaults)['gpu_memory']):
        if found_positive:
            shared.args.gpu_memory = [f"{i}MiB" for i in gpu_memories]
        else:
            shared.args.gpu_memory = None


def get_model_specific_settings(model):
    settings = shared.model_config
    model_settings = {}

    for pat in settings:
        if re.match(pat.lower(), model.lower()):
            for k in settings[pat]:
                model_settings[k] = settings[pat][k]

    return model_settings


def load_model_specific_settings(model, state, return_dict=False):
    model_settings = get_model_specific_settings(model)
    for k in model_settings:
        if k in state:
            state[k] = model_settings[k]

    return state


def save_model_settings(model, state):
    if model == 'None':
        yield ("Not saving the settings because no model is loaded.")
        return

    with Path(f'{shared.args.model_dir}/config-user.yaml') as p:
        if p.exists():
            user_config = yaml.safe_load(open(p, 'r').read())
        else:
            user_config = {}

        if model not in user_config:
            user_config[model] = {}

        for k in ui.list_model_elements():
            user_config[model][k] = state[k]

        with open(p, 'w') as f:
            f.write(yaml.dump(user_config))

        yield (f"Settings for {model} saved to {p}")


def create_model_menus():
    # Finding the default values for the GPU and CPU memories
    total_mem = []
    for i in range(torch.cuda.device_count()):
        total_mem.append(math.floor(torch.cuda.get_device_properties(i).total_memory / (1024 * 1024)))

    default_gpu_mem = []
    if shared.args.gpu_memory is not None and len(shared.args.gpu_memory) > 0:
        for i in shared.args.gpu_memory:
            if 'mib' in i.lower():
                default_gpu_mem.append(int(re.sub('[a-zA-Z ]', '', i)))
            else:
                default_gpu_mem.append(int(re.sub('[a-zA-Z ]', '', i)) * 1000)
    while len(default_gpu_mem) < len(total_mem):
        default_gpu_mem.append(0)

    total_cpu_mem = math.floor(psutil.virtual_memory().total / (1024 * 1024))
    if shared.args.cpu_memory is not None:
        default_cpu_mem = re.sub('[a-zA-Z ]', '', shared.args.cpu_memory)
    else:
        default_cpu_mem = 0

    with gr.Row():
        with gr.Column():
            with gr.Row():
                with gr.Column():
                    with gr.Row():
                        shared.gradio['model_menu'] = gr.Dropdown(choices=utils.get_available_models(), value=shared.model_name, label='Model')
                        ui.create_refresh_button(shared.gradio['model_menu'], lambda: None, lambda: {'choices': utils.get_available_models()}, 'refresh-button')

                with gr.Column():
                    with gr.Row():
                        shared.gradio['lora_menu'] = gr.Dropdown(multiselect=True, choices=utils.get_available_loras(), value=shared.lora_names, label='LoRA(s)')
                        ui.create_refresh_button(shared.gradio['lora_menu'], lambda: None, lambda: {'choices': utils.get_available_loras(), 'value': shared.lora_names}, 'refresh-button')

        with gr.Column():
            with gr.Row():
                shared.gradio['lora_menu_apply'] = gr.Button(value='Apply the selected LoRAs')
            with gr.Row():
                unload = gr.Button("Unload the model")
                reload = gr.Button("Reload the model")
                save_settings = gr.Button("Save settings for this model")

    with gr.Row():
        with gr.Column():
            with gr.Box():
                gr.Markdown('Transformers parameters')
                with gr.Row():
                    with gr.Column():
                        for i in range(len(total_mem)):
                            shared.gradio[f'gpu_memory_{i}'] = gr.Slider(label=f"gpu-memory in MiB for device :{i}", maximum=total_mem[i], value=default_gpu_mem[i])
                        shared.gradio['cpu_memory'] = gr.Slider(label="cpu-memory in MiB", maximum=total_cpu_mem, value=default_cpu_mem)

                    with gr.Column():
                        shared.gradio['auto_devices'] = gr.Checkbox(label="auto-devices", value=shared.args.auto_devices)
                        shared.gradio['disk'] = gr.Checkbox(label="disk", value=shared.args.disk)
                        shared.gradio['cpu'] = gr.Checkbox(label="cpu", value=shared.args.cpu)
                        shared.gradio['bf16'] = gr.Checkbox(label="bf16", value=shared.args.bf16)
                        shared.gradio['load_in_8bit'] = gr.Checkbox(label="load-in-8bit", value=shared.args.load_in_8bit)

        with gr.Column():
            with gr.Box():
                gr.Markdown('GPTQ parameters')
                with gr.Row():
                    with gr.Column():
                        shared.gradio['wbits'] = gr.Dropdown(label="wbits", choices=["None", 1, 2, 3, 4, 8], value=shared.args.wbits if shared.args.wbits > 0 else "None")
                        shared.gradio['groupsize'] = gr.Dropdown(label="groupsize", choices=["None", 32, 64, 128, 1024], value=shared.args.groupsize if shared.args.groupsize > 0 else "None")

                    with gr.Column():
                        shared.gradio['model_type'] = gr.Dropdown(label="model_type", choices=["None", "llama", "opt", "gptj"], value=shared.args.model_type or "None")
                        shared.gradio['pre_layer'] = gr.Slider(label="pre_layer", minimum=0, maximum=100, value=shared.args.pre_layer)

    with gr.Row():
        with gr.Column():
            shared.gradio['custom_model_menu'] = gr.Textbox(label="Download custom model or LoRA", info="Enter the Hugging Face username/model path, for instance: facebook/galactica-125m. To specify a branch, add it at the end after a \":\" character like this: facebook/galactica-125m:main")
            shared.gradio['download_model_button'] = gr.Button("Download")

        with gr.Column():
            shared.gradio['model_status'] = gr.Markdown('No model is loaded' if shared.model_name == 'None' else 'Ready')

    # In this event handler, the interface state is read and updated
    # with the model defaults (if any), and then the model is loaded
    shared.gradio['model_menu'].change(
        ui.gather_interface_values, [shared.gradio[k] for k in shared.input_elements], shared.gradio['interface_state']).then(
        load_model_specific_settings, [shared.gradio[k] for k in ['model_menu', 'interface_state']], shared.gradio['interface_state']).then(
        ui.apply_interface_values, shared.gradio['interface_state'], [shared.gradio[k] for k in ui.list_interface_input_elements(chat=shared.is_chat())], show_progress=False).then(
        update_model_parameters, shared.gradio['interface_state'], None).then(
        load_model_wrapper, shared.gradio['model_menu'], shared.gradio['model_status'], show_progress=True)

    unload.click(
        unload_model, None, None).then(
        lambda: "Model unloaded", None, shared.gradio['model_status'])

    reload.click(
        unload_model, None, None).then(
        ui.gather_interface_values, [shared.gradio[k] for k in shared.input_elements], shared.gradio['interface_state']).then(
        update_model_parameters, shared.gradio['interface_state'], None).then(
        load_model_wrapper, shared.gradio['model_menu'], shared.gradio['model_status'], show_progress=False)

    save_settings.click(
        ui.gather_interface_values, [shared.gradio[k] for k in shared.input_elements], shared.gradio['interface_state']).then(
        save_model_settings, [shared.gradio[k] for k in ['model_menu', 'interface_state']], shared.gradio['model_status'], show_progress=False)

    shared.gradio['lora_menu_apply'].click(load_lora_wrapper, shared.gradio['lora_menu'], shared.gradio['model_status'], show_progress=False)
    shared.gradio['download_model_button'].click(download_model_wrapper, shared.gradio['custom_model_menu'], shared.gradio['model_status'], show_progress=False)


def create_settings_menus(default_preset):

    generate_params = load_preset_values(default_preset if not shared.args.flexgen else 'Naive', {}, return_dict=True)

    with gr.Row():
        with gr.Column():
            with gr.Row():
                shared.gradio['preset_menu'] = gr.Dropdown(choices=utils.get_available_presets(), value=default_preset if not shared.args.flexgen else 'Naive', label='Generation parameters preset')
                ui.create_refresh_button(shared.gradio['preset_menu'], lambda: None, lambda: {'choices': utils.get_available_presets()}, 'refresh-button')
        with gr.Column():
            shared.gradio['seed'] = gr.Number(value=shared.settings['seed'], label='Seed (-1 for random)')

    with gr.Row():
        with gr.Column():
            with gr.Box():
                gr.Markdown('Custom generation parameters ([click here to view technical documentation](https://huggingface.co/docs/transformers/main_classes/text_generation#transformers.GenerationConfig))')
                with gr.Row():
                    with gr.Column():
                        shared.gradio['temperature'] = gr.Slider(0.01, 1.99, value=generate_params['temperature'], step=0.01, label='temperature', info='Primary factor to control randomness of outputs. 0 = deterministic (only the most likely token is used). Higher value = more randomness.')
                        shared.gradio['top_p'] = gr.Slider(0.0, 1.0, value=generate_params['top_p'], step=0.01, label='top_p', info='If not set to 1, select tokens with probabilities adding up to less than this number. Higher value = higher range of possible random results.')
                        shared.gradio['top_k'] = gr.Slider(0, 200, value=generate_params['top_k'], step=1, label='top_k', info='Similar to top_p, but select instead only the top_k most likely tokens. Higher value = higher range of possible random results.')
                        shared.gradio['typical_p'] = gr.Slider(0.0, 1.0, value=generate_params['typical_p'], step=0.01, label='typical_p', info='If not set to 1, select only tokens that are at least this much more likely to appear than random tokens, given the prior text.')
                    with gr.Column():
                        shared.gradio['repetition_penalty'] = gr.Slider(1.0, 1.5, value=generate_params['repetition_penalty'], step=0.01, label='repetition_penalty', info='Exponential penalty factor for repeating prior tokens. 1 means no penalty, higher value = less repetition, lower value = more repetition.')
                        shared.gradio['encoder_repetition_penalty'] = gr.Slider(0.8, 1.5, value=generate_params['encoder_repetition_penalty'], step=0.01, label='encoder_repetition_penalty', info='Also known as the "Hallucinations filter". Used to penalize tokens that are *not* in the prior text. Higher value = more likely to stay in context, lower value = more likely to diverge.')
                        shared.gradio['no_repeat_ngram_size'] = gr.Slider(0, 20, step=1, value=generate_params['no_repeat_ngram_size'], label='no_repeat_ngram_size', info='If not set to 0, specifies the length of token sets that are completely blocked from repeating at all. Higher values = blocks larger phrases, lower values = blocks words or letters from repeating. Only 0 or high values are a good idea in most cases.')
                        shared.gradio['min_length'] = gr.Slider(0, 2000, step=1, value=generate_params['min_length'], label='min_length', info='Minimum generation length in tokens.')
                shared.gradio['do_sample'] = gr.Checkbox(value=generate_params['do_sample'], label='do_sample')
        with gr.Column():
            with gr.Box():
                gr.Markdown('Contrastive search')
                shared.gradio['penalty_alpha'] = gr.Slider(0, 5, value=generate_params['penalty_alpha'], label='penalty_alpha')

                gr.Markdown('Beam search (uses a lot of VRAM)')
                with gr.Row():
                    with gr.Column():
                        shared.gradio['num_beams'] = gr.Slider(1, 20, step=1, value=generate_params['num_beams'], label='num_beams')
                        shared.gradio['length_penalty'] = gr.Slider(-5, 5, value=generate_params['length_penalty'], label='length_penalty')
                    with gr.Column():
                        shared.gradio['early_stopping'] = gr.Checkbox(value=generate_params['early_stopping'], label='early_stopping')

            with gr.Box():
                with gr.Row():
                    with gr.Column():
                        shared.gradio['truncation_length'] = gr.Slider(value=shared.settings['truncation_length'], minimum=shared.settings['truncation_length_min'], maximum=shared.settings['truncation_length_max'], step=1, label='Truncate the prompt up to this length', info='The leftmost tokens are removed if the prompt exceeds this length. Most models require this to be at most 2048.')
                        shared.gradio['custom_stopping_strings'] = gr.Textbox(lines=1, value=shared.settings["custom_stopping_strings"] or None, label='Custom stopping strings', info='In addition to the defaults. Written between "" and separated by commas. For instance: "\\nYour Assistant:", "\\nThe assistant:"')
                    with gr.Column():
                        shared.gradio['add_bos_token'] = gr.Checkbox(value=shared.settings['add_bos_token'], label='Add the bos_token to the beginning of prompts', info='Disabling this can make the replies more creative.')
                        shared.gradio['ban_eos_token'] = gr.Checkbox(value=shared.settings['ban_eos_token'], label='Ban the eos_token', info='Forces the model to never end the generation prematurely.')

                        shared.gradio['skip_special_tokens'] = gr.Checkbox(value=shared.settings['skip_special_tokens'], label='Skip special tokens', info='Some specific models need this unset.')
                        shared.gradio['stream'] = gr.Checkbox(value=not shared.args.no_stream, label='Activate text streaming')

    with gr.Accordion('Soft prompt', open=False):
        with gr.Row():
            shared.gradio['softprompts_menu'] = gr.Dropdown(choices=utils.get_available_softprompts(), value='None', label='Soft prompt')
            ui.create_refresh_button(shared.gradio['softprompts_menu'], lambda: None, lambda: {'choices': utils.get_available_softprompts()}, 'refresh-button')

        gr.Markdown('Upload a soft prompt (.zip format):')
        with gr.Row():
            shared.gradio['upload_softprompt'] = gr.File(type='binary', file_types=['.zip'])

    shared.gradio['preset_menu'].change(load_preset_values, [shared.gradio[k] for k in ['preset_menu', 'interface_state']], [shared.gradio[k] for k in ['interface_state', 'do_sample', 'temperature', 'top_p', 'typical_p', 'repetition_penalty', 'encoder_repetition_penalty', 'top_k', 'min_length', 'no_repeat_ngram_size', 'num_beams', 'penalty_alpha', 'length_penalty', 'early_stopping']])
    shared.gradio['softprompts_menu'].change(load_soft_prompt, shared.gradio['softprompts_menu'], shared.gradio['softprompts_menu'], show_progress=True)
    shared.gradio['upload_softprompt'].upload(upload_soft_prompt, shared.gradio['upload_softprompt'], shared.gradio['softprompts_menu'])


def set_interface_arguments(interface_mode, extensions, bool_active):
    modes = ["default", "notebook", "chat", "cai_chat"]
    cmd_list = vars(shared.args)
    bool_list = [k for k in cmd_list if type(cmd_list[k]) is bool and k not in modes]

    shared.args.extensions = extensions
    for k in modes[1:]:
        setattr(shared.args, k, False)
    if interface_mode != "default":
        setattr(shared.args, interface_mode, True)

    for k in bool_list:
        setattr(shared.args, k, False)
    for k in bool_active:
        setattr(shared.args, k, True)

    shared.need_restart = True


def create_interface():

    # Defining some variables
    gen_events = []
    default_preset = shared.settings['presets'][next((k for k in shared.settings['presets'] if re.match(k.lower(), shared.model_name.lower())), 'default')]
    if len(shared.lora_names) == 1:
        default_text = load_prompt(shared.settings['lora_prompts'][next((k for k in shared.settings['lora_prompts'] if re.match(k.lower(), shared.lora_names[0].lower())), 'default')])
    else:
        default_text = load_prompt(shared.settings['prompts'][next((k for k in shared.settings['prompts'] if re.match(k.lower(), shared.model_name.lower())), 'default')])
    title = 'Text generation web UI'

    # Authentication variables
    auth = None
    if shared.args.gradio_auth_path is not None:
        gradio_auth_creds = []
        with open(shared.args.gradio_auth_path, 'r', encoding="utf8") as file:
            for line in file.readlines():
                gradio_auth_creds += [x.strip() for x in line.split(',') if x.strip()]
        auth = [tuple(cred.split(':')) for cred in gradio_auth_creds]

    # Importing the extension files and executing their setup() functions
    if shared.args.extensions is not None and len(shared.args.extensions) > 0:
        extensions_module.load_extensions()

    with gr.Blocks(css=ui.css if not shared.is_chat() else ui.css + ui.chat_css, analytics_enabled=False, title=title, theme=ui.theme) as shared.gradio['interface']:

        # Create chat mode interface
        if shared.is_chat():
            shared.input_elements = ui.list_interface_input_elements(chat=True)
            shared.gradio['interface_state'] = gr.State({k: None for k in shared.input_elements})
            shared.gradio['Chat input'] = gr.State()
            shared.gradio['dummy'] = gr.State()
            is_instruct = shared.settings['mode'] == 'instruct'

            with gr.Tab('Text generation', elem_id='main'):
                shared.gradio['display'] = gr.HTML(value=chat_html_wrapper(shared.history['visible'], shared.settings['name1'], shared.settings['name2'], 'chat', 'cai-chat'))
                shared.gradio['textbox'] = gr.Textbox(label='Input')
                with gr.Row():
                    shared.gradio['Stop'] = gr.Button('Stop', elem_id='stop')
                    shared.gradio['Generate'] = gr.Button('Generate', elem_id='Generate', variant='primary')
                    shared.gradio['Continue'] = gr.Button('Continue')

                with gr.Row():
                    shared.gradio['Copy last reply'] = gr.Button('Copy last reply')
                    shared.gradio['Regenerate'] = gr.Button('Regenerate')
                    shared.gradio['Replace last reply'] = gr.Button('Replace last reply')

                with gr.Row():
                    shared.gradio['Impersonate'] = gr.Button('Impersonate')
                    shared.gradio['Send dummy message'] = gr.Button('Send dummy message')
                    shared.gradio['Send dummy reply'] = gr.Button('Send dummy reply')

                with gr.Row():
                    shared.gradio['Remove last'] = gr.Button('Remove last')
                    shared.gradio['Clear history'] = gr.Button('Clear history')
                    shared.gradio['Clear history-confirm'] = gr.Button('Confirm', variant='stop', visible=False)
                    shared.gradio['Clear history-cancel'] = gr.Button('Cancel', visible=False)

                with gr.Row():
                    with gr.Column():
                        shared.gradio['mode'] = gr.Radio(choices=['chat', 'instruct'], value=shared.settings['mode'] if shared.settings['mode'] in ['chat', 'instruct'] else 'chat', label='Mode')
                    with gr.Column():
                        shared.gradio['instruction_template'] = gr.Dropdown(choices=utils.get_available_instruction_templates(), label='Instruction template', value='None', visible=is_instruct, info='Change this according to the model/LoRA that you are using.')
                        shared.gradio['chat_style'] = gr.Dropdown(choices=utils.get_available_chat_styles(), label='Chat style', value=shared.settings['chat_style'], visible=not is_instruct)

            with gr.Tab('Character', elem_id='chat-settings'):
                with gr.Row():
                    with gr.Column(scale=8):
                        shared.gradio['name1'] = gr.Textbox(value=shared.settings['name1'], lines=1, label='Your name', visible=not is_instruct)
                        shared.gradio['name1_instruct'] = gr.Textbox(value=shared.settings['name1'], lines=1, label='Your name', visible=is_instruct)
                        shared.gradio['name2'] = gr.Textbox(value=shared.settings['name2'], lines=1, label='Character\'s name', visible=not is_instruct)
                        shared.gradio['name2_instruct'] = gr.Textbox(value=shared.settings['name2'], lines=1, label='Character\'s name', visible=is_instruct)
                        shared.gradio['greeting'] = gr.Textbox(value=shared.settings['greeting'], lines=4, label='Greeting', visible=not is_instruct)
                        shared.gradio['context'] = gr.Textbox(value=shared.settings['context'], lines=4, label='Context', visible=not is_instruct)
                        shared.gradio['context_instruct'] = gr.Textbox(value=shared.settings['context'], lines=4, label='Context', visible=is_instruct)
                        shared.gradio['turn_template'] = gr.Textbox(value=shared.settings['turn_template'], lines=1, label='Turn template', info='Used to precisely define the placement of spaces and new line characters in instruction prompts.', visible=is_instruct)

                    with gr.Column(scale=1):
                        shared.gradio['character_picture'] = gr.Image(label='Character picture', type='pil')
                        shared.gradio['your_picture'] = gr.Image(label='Your picture', type='pil', value=Image.open(Path('cache/pfp_me.png')) if Path('cache/pfp_me.png').exists() else None)

                with gr.Row():
                    shared.gradio['character_menu'] = gr.Dropdown(choices=utils.get_available_characters(), label='Character', elem_id='character-menu', interactive=not is_instruct)
                    ui.create_refresh_button(shared.gradio['character_menu'], lambda: None, lambda: {'choices': utils.get_available_characters()}, 'refresh-button')

                with gr.Row():
                    with gr.Tab('Chat history'):
                        with gr.Row():
                            with gr.Column():
                                gr.Markdown('Upload')
                                shared.gradio['upload_chat_history'] = gr.File(type='binary', file_types=['.json', '.txt'])

                            with gr.Column():
                                gr.Markdown('Download')
                                shared.gradio['download'] = gr.File()
                                shared.gradio['download_button'] = gr.Button(value='Click me')

                    with gr.Tab('Upload character'):
                        gr.Markdown('# JSON format')
                        with gr.Row():
                            with gr.Column():
                                gr.Markdown('1. Select the JSON file')
                                shared.gradio['upload_json'] = gr.File(type='binary', file_types=['.json'])

                            with gr.Column():
                                gr.Markdown('2. Select your character\'s profile picture (optional)')
                                shared.gradio['upload_img_bot'] = gr.File(type='binary', file_types=['image'])

                        shared.gradio['Upload character'] = gr.Button(value='Submit')
                        gr.Markdown('# TavernAI PNG format')
                        shared.gradio['upload_img_tavern'] = gr.File(type='binary', file_types=['image'])

            with gr.Tab("Parameters", elem_id="parameters"):
                with gr.Box():
                    gr.Markdown("Chat parameters")
                    with gr.Row():
                        with gr.Column():
                            shared.gradio['max_new_tokens'] = gr.Slider(minimum=shared.settings['max_new_tokens_min'], maximum=shared.settings['max_new_tokens_max'], step=1, label='max_new_tokens', value=shared.settings['max_new_tokens'])
                            shared.gradio['chat_prompt_size'] = gr.Slider(minimum=shared.settings['chat_prompt_size_min'], maximum=shared.settings['chat_prompt_size_max'], step=1, label='Maximum prompt size in tokens', value=shared.settings['chat_prompt_size'])

                        with gr.Column():
                            shared.gradio['chat_generation_attempts'] = gr.Slider(minimum=shared.settings['chat_generation_attempts_min'], maximum=shared.settings['chat_generation_attempts_max'], value=shared.settings['chat_generation_attempts'], step=1, label='Generation attempts (for longer replies)')
                            shared.gradio['stop_at_newline'] = gr.Checkbox(value=shared.settings['stop_at_newline'], label='Stop generating at new line character')

                create_settings_menus(default_preset)

        # Create notebook mode interface
        elif shared.args.notebook:
            shared.input_elements = ui.list_interface_input_elements(chat=False)
            shared.gradio['interface_state'] = gr.State({k: None for k in shared.input_elements})
            shared.gradio['last_input'] = gr.State('')
            with gr.Tab("Text generation", elem_id="main"):
                with gr.Row():
                    with gr.Column(scale=4):
                        with gr.Tab('Raw'):
                            shared.gradio['textbox'] = gr.Textbox(value=default_text, elem_classes="textbox", lines=27)

                        with gr.Tab('Markdown'):
                            shared.gradio['markdown'] = gr.Markdown()

                        with gr.Tab('HTML'):
                            shared.gradio['html'] = gr.HTML()

                        with gr.Row():
                            shared.gradio['Generate'] = gr.Button('Generate', variant='primary', elem_classes="small-button")
                            shared.gradio['Stop'] = gr.Button('Stop', elem_classes="small-button")
                            shared.gradio['Undo'] = gr.Button('Undo', elem_classes="small-button")
                            shared.gradio['Regenerate'] = gr.Button('Regenerate', elem_classes="small-button")

                    with gr.Column(scale=1):
                        gr.HTML('<div style="padding-bottom: 13px"></div>')
                        shared.gradio['max_new_tokens'] = gr.Slider(minimum=shared.settings['max_new_tokens_min'], maximum=shared.settings['max_new_tokens_max'], step=1, label='max_new_tokens', value=shared.settings['max_new_tokens'])
                        with gr.Row():
                            shared.gradio['prompt_menu'] = gr.Dropdown(choices=utils.get_available_prompts(), value='None', label='Prompt')
                            ui.create_refresh_button(shared.gradio['prompt_menu'], lambda: None, lambda: {'choices': utils.get_available_prompts()}, 'refresh-button')

                        shared.gradio['save_prompt'] = gr.Button('Save prompt')
                        shared.gradio['count_tokens'] = gr.Button('Count tokens')
                        shared.gradio['status'] = gr.Markdown('')

            with gr.Tab("Parameters", elem_id="parameters"):
                create_settings_menus(default_preset)

        # Create default mode interface
        else:
            shared.input_elements = ui.list_interface_input_elements(chat=False)
            shared.gradio['interface_state'] = gr.State({k: None for k in shared.input_elements})
            shared.gradio['last_input'] = gr.State('')
            with gr.Tab("Text generation", elem_id="main"):
                with gr.Row():
                    with gr.Column():
                        shared.gradio['textbox'] = gr.Textbox(value=default_text, elem_classes="textbox_default", lines=27, label='Input')
                        shared.gradio['max_new_tokens'] = gr.Slider(minimum=shared.settings['max_new_tokens_min'], maximum=shared.settings['max_new_tokens_max'], step=1, label='max_new_tokens', value=shared.settings['max_new_tokens'])
                        with gr.Row():
                            shared.gradio['Generate'] = gr.Button('Generate', variant='primary', elem_classes="small-button")
                            shared.gradio['Stop'] = gr.Button('Stop', elem_classes="small-button")
                            shared.gradio['Continue'] = gr.Button('Continue', elem_classes="small-button")
                            shared.gradio['save_prompt'] = gr.Button('Save prompt', elem_classes="small-button")
                            shared.gradio['count_tokens'] = gr.Button('Count tokens', elem_classes="small-button")

                        with gr.Row():
                            with gr.Column():
                                with gr.Row():
                                    shared.gradio['prompt_menu'] = gr.Dropdown(choices=utils.get_available_prompts(), value='None', label='Prompt')
                                    ui.create_refresh_button(shared.gradio['prompt_menu'], lambda: None, lambda: {'choices': utils.get_available_prompts()}, 'refresh-button')

                            with gr.Column():
                                shared.gradio['status'] = gr.Markdown('')

                    with gr.Column():
                        with gr.Tab('Raw'):
                            shared.gradio['output_textbox'] = gr.Textbox(elem_classes="textbox_default_output", lines=27, label='Output')

                        with gr.Tab('Markdown'):
                            shared.gradio['markdown'] = gr.Markdown()

                        with gr.Tab('HTML'):
                            shared.gradio['html'] = gr.HTML()

            with gr.Tab("Parameters", elem_id="parameters"):
                create_settings_menus(default_preset)

        # Model tab
        with gr.Tab("Model", elem_id="model-tab"):
            create_model_menus()

        # Training tab
        with gr.Tab("Training", elem_id="training-tab"):
            training.create_train_interface()

        # Interface mode tab
        with gr.Tab("Interface mode", elem_id="interface-mode"):
            modes = ["default", "notebook", "chat"]
            current_mode = "default"
            for mode in modes[1:]:
                if getattr(shared.args, mode):
                    current_mode = mode
                    break

            cmd_list = vars(shared.args)
            bool_list = [k for k in cmd_list if type(cmd_list[k]) is bool and k not in modes + ui.list_model_elements()]
            bool_active = [k for k in bool_list if vars(shared.args)[k]]

            gr.Markdown("*Experimental*")
            shared.gradio['interface_modes_menu'] = gr.Dropdown(choices=modes, value=current_mode, label="Mode")
            shared.gradio['extensions_menu'] = gr.CheckboxGroup(choices=utils.get_available_extensions(), value=shared.args.extensions, label="Available extensions")
            shared.gradio['bool_menu'] = gr.CheckboxGroup(choices=bool_list, value=bool_active, label="Boolean command-line flags")
            shared.gradio['reset_interface'] = gr.Button("Apply and restart the interface")

            # Reset interface event
            shared.gradio['reset_interface'].click(
                set_interface_arguments, [shared.gradio[k] for k in ['interface_modes_menu', 'extensions_menu', 'bool_menu']], None).then(
                lambda: None, None, None, _js='() => {document.body.innerHTML=\'<h1 style="font-family:monospace;margin-top:20%;color:lightgray;text-align:center;">Reloading...</h1>\'; setTimeout(function(){location.reload()},2500); return []}')

        # chat mode event handlers
        if shared.is_chat():
            shared.input_params = [shared.gradio[k] for k in ['Chat input', 'interface_state']]
            clear_arr = [shared.gradio[k] for k in ['Clear history-confirm', 'Clear history', 'Clear history-cancel']]
            reload_inputs = [shared.gradio[k] for k in ['name1', 'name2', 'mode', 'chat_style']]

            gen_events.append(shared.gradio['Generate'].click(
                ui.gather_interface_values, [shared.gradio[k] for k in shared.input_elements], shared.gradio['interface_state']).then(
                lambda x: (x, ''), shared.gradio['textbox'], [shared.gradio['Chat input'], shared.gradio['textbox']], show_progress=False).then(
                chat.cai_chatbot_wrapper, shared.input_params, shared.gradio['display'], show_progress=False).then(
                chat.save_history, shared.gradio['mode'], None, show_progress=False)
            )

            gen_events.append(shared.gradio['textbox'].submit(
                ui.gather_interface_values, [shared.gradio[k] for k in shared.input_elements], shared.gradio['interface_state']).then(
                lambda x: (x, ''), shared.gradio['textbox'], [shared.gradio['Chat input'], shared.gradio['textbox']], show_progress=False).then(
                chat.cai_chatbot_wrapper, shared.input_params, shared.gradio['display'], show_progress=False).then(
                chat.save_history, shared.gradio['mode'], None, show_progress=False)
            )

            gen_events.append(shared.gradio['Regenerate'].click(
                ui.gather_interface_values, [shared.gradio[k] for k in shared.input_elements], shared.gradio['interface_state']).then(
                chat.regenerate_wrapper, shared.input_params, shared.gradio['display'], show_progress=False).then(
                chat.save_history, shared.gradio['mode'], None, show_progress=False)
            )

            gen_events.append(shared.gradio['Continue'].click(
                ui.gather_interface_values, [shared.gradio[k] for k in shared.input_elements], shared.gradio['interface_state']).then(
                chat.continue_wrapper, shared.input_params, shared.gradio['display'], show_progress=False).then(
                chat.save_history, shared.gradio['mode'], None, show_progress=False)
            )

            gen_events.append(shared.gradio['Impersonate'].click(
                ui.gather_interface_values, [shared.gradio[k] for k in shared.input_elements], shared.gradio['interface_state']).then(
                lambda x: x, shared.gradio['textbox'], shared.gradio['Chat input'], show_progress=False).then(
                chat.impersonate_wrapper, shared.input_params, shared.gradio['textbox'], show_progress=False)
            )

            shared.gradio['Replace last reply'].click(
                chat.replace_last_reply, [shared.gradio[k] for k in ['textbox', 'name1', 'name2', 'mode', 'chat_style']], shared.gradio['display'], show_progress=False).then(
                lambda x: '', shared.gradio['textbox'], shared.gradio['textbox'], show_progress=False).then(
                chat.save_history, shared.gradio['mode'], None, show_progress=False)

            shared.gradio['Send dummy message'].click(
                chat.send_dummy_message, [shared.gradio[k] for k in ['textbox', 'name1', 'name2', 'mode', 'chat_style']], shared.gradio['display'], show_progress=False).then(
                lambda x: '', shared.gradio['textbox'], shared.gradio['textbox'], show_progress=False).then(
                chat.save_history, shared.gradio['mode'], None, show_progress=False)

            shared.gradio['Send dummy reply'].click(
                chat.send_dummy_reply, [shared.gradio[k] for k in ['textbox', 'name1', 'name2', 'mode', 'chat_style']], shared.gradio['display'], show_progress=False).then(
                lambda x: '', shared.gradio['textbox'], shared.gradio['textbox'], show_progress=False).then(
                chat.save_history, shared.gradio['mode'], None, show_progress=False)

            shared.gradio['Clear history-confirm'].click(
                lambda: [gr.update(visible=False), gr.update(visible=True), gr.update(visible=False)], None, clear_arr).then(
                chat.clear_chat_log, [shared.gradio[k] for k in ['name1', 'name2', 'greeting', 'mode', 'chat_style']], shared.gradio['display']).then(
                chat.save_history, shared.gradio['mode'], None, show_progress=False)

            shared.gradio['Stop'].click(
                stop_everything_event, None, None, queue=False, cancels=gen_events if shared.args.no_stream else None).then(
                chat.redraw_html, reload_inputs, shared.gradio['display'])

            shared.gradio['mode'].change(
                lambda x: [gr.update(visible=x == 'instruct')] * 5 + [gr.update(visible=x != 'instruct')] * 5, shared.gradio['mode'], [shared.gradio[k] for k in ['instruction_template', 'name1_instruct', 'name2_instruct', 'context_instruct', 'turn_template', 'name1', 'name2', 'context', 'greeting', 'chat_style']], show_progress=False).then(
                lambda x: gr.update(interactive=x != 'instruct'), shared.gradio['mode'], shared.gradio['character_menu']).then(
                chat.redraw_html, reload_inputs, shared.gradio['display'])

            shared.gradio['chat_style'].change(chat.redraw_html, reload_inputs, shared.gradio['display'])
            shared.gradio['instruction_template'].change(
                chat.load_character, [shared.gradio[k] for k in ['instruction_template', 'name1_instruct', 'name2_instruct', 'mode', 'chat_style']], [shared.gradio[k] for k in ['name1_instruct', 'name2_instruct', 'dummy', 'dummy', 'context_instruct', 'turn_template', 'display']]).then(
                chat.redraw_html, reload_inputs, shared.gradio['display'])

            shared.gradio['upload_chat_history'].upload(
                chat.load_history, [shared.gradio[k] for k in ['upload_chat_history', 'name1', 'name2']], None).then(
                chat.redraw_html, reload_inputs, shared.gradio['display'])

            shared.gradio['Copy last reply'].click(chat.send_last_reply_to_input, None, shared.gradio['textbox'], show_progress=False)
            shared.gradio['Clear history'].click(lambda: [gr.update(visible=True), gr.update(visible=False), gr.update(visible=True)], None, clear_arr)
            shared.gradio['Clear history-cancel'].click(lambda: [gr.update(visible=False), gr.update(visible=True), gr.update(visible=False)], None, clear_arr)
            shared.gradio['Remove last'].click(chat.remove_last_message, [shared.gradio[k] for k in ['name1', 'name2', 'mode', 'chat_style']], [shared.gradio['display'], shared.gradio['textbox']], show_progress=False)
            shared.gradio['download_button'].click(lambda x: chat.save_history(x, timestamp=True), shared.gradio['mode'], shared.gradio['download'])
            shared.gradio['Upload character'].click(chat.upload_character, [shared.gradio['upload_json'], shared.gradio['upload_img_bot']], [shared.gradio['character_menu']])
            shared.gradio['character_menu'].change(chat.load_character, [shared.gradio[k] for k in ['character_menu', 'name1', 'name2', 'mode', 'chat_style']], [shared.gradio[k] for k in ['name1', 'name2', 'character_picture', 'greeting', 'context', 'turn_template', 'display']])
            shared.gradio['upload_img_tavern'].upload(chat.upload_tavern_character, [shared.gradio['upload_img_tavern'], shared.gradio['name1'], shared.gradio['name2']], [shared.gradio['character_menu']])
            shared.gradio['your_picture'].change(chat.upload_your_profile_picture, [shared.gradio[k] for k in ['your_picture', 'name1', 'name2', 'mode', 'chat_style']], shared.gradio['display'])
            shared.gradio['interface'].load(None, None, None, _js=f"() => {{{ui.main_js+ui.chat_js}}}")

        # notebook/default modes event handlers
        else:
            shared.input_params = [shared.gradio[k] for k in ['textbox', 'interface_state']]
            if shared.args.notebook:
                output_params = [shared.gradio[k] for k in ['textbox', 'markdown', 'html']]
            else:
                output_params = [shared.gradio[k] for k in ['output_textbox', 'markdown', 'html']]

            gen_events.append(shared.gradio['Generate'].click(
                lambda x: x, shared.gradio['textbox'], shared.gradio['last_input']).then(
                ui.gather_interface_values, [shared.gradio[k] for k in shared.input_elements], shared.gradio['interface_state']).then(
                generate_reply, shared.input_params, output_params, show_progress=False)  # .then(
                # None, None, None, _js="() => {element = document.getElementsByTagName('textarea')[0]; element.scrollTop = element.scrollHeight}")
            )

            gen_events.append(shared.gradio['textbox'].submit(
                lambda x: x, shared.gradio['textbox'], shared.gradio['last_input']).then(
                ui.gather_interface_values, [shared.gradio[k] for k in shared.input_elements], shared.gradio['interface_state']).then(
                generate_reply, shared.input_params, output_params, show_progress=False)  # .then(
                # None, None, None, _js="() => {element = document.getElementsByTagName('textarea')[0]; element.scrollTop = element.scrollHeight}")
            )

            if shared.args.notebook:
                shared.gradio['Undo'].click(lambda x: x, shared.gradio['last_input'], shared.gradio['textbox'], show_progress=False)
                gen_events.append(shared.gradio['Regenerate'].click(
                    lambda x: x, shared.gradio['last_input'], shared.gradio['textbox'], show_progress=False).then(
                    ui.gather_interface_values, [shared.gradio[k] for k in shared.input_elements], shared.gradio['interface_state']).then(
                    generate_reply, shared.input_params, output_params, show_progress=False)  # .then(
                    # None, None, None, _js="() => {element = document.getElementsByTagName('textarea')[0]; element.scrollTop = element.scrollHeight}")
                )
            else:
                gen_events.append(shared.gradio['Continue'].click(
                    ui.gather_interface_values, [shared.gradio[k] for k in shared.input_elements], shared.gradio['interface_state']).then(
                    generate_reply, [shared.gradio['output_textbox']] + shared.input_params[1:], output_params, show_progress=False)  # .then(
                    # None, None, None, _js="() => {element = document.getElementsByTagName('textarea')[1]; element.scrollTop = element.scrollHeight}")
                )

            shared.gradio['Stop'].click(stop_everything_event, None, None, queue=False, cancels=gen_events if shared.args.no_stream else None)
            shared.gradio['prompt_menu'].change(load_prompt, shared.gradio['prompt_menu'], shared.gradio['textbox'], show_progress=False)
            shared.gradio['save_prompt'].click(save_prompt, shared.gradio['textbox'], shared.gradio['status'], show_progress=False)
            shared.gradio['count_tokens'].click(count_tokens, shared.gradio['textbox'], shared.gradio['status'], show_progress=False)
            shared.gradio['interface'].load(None, None, None, _js=f"() => {{{ui.main_js}}}")

        shared.gradio['interface'].load(partial(ui.apply_interface_values, {}, use_persistent=True), None, [shared.gradio[k] for k in ui.list_interface_input_elements(chat=shared.is_chat())], show_progress=False)
        # Extensions block
        if shared.args.extensions is not None:
            extensions_module.create_extensions_block()

    # Launch the interface
    shared.gradio['interface'].queue()
    if shared.args.listen:
        shared.gradio['interface'].launch(prevent_thread_lock=True, share=shared.args.share, server_name=shared.args.listen_host or '0.0.0.0', server_port=shared.args.listen_port, inbrowser=shared.args.auto_launch, auth=auth)
    else:
        shared.gradio['interface'].launch(prevent_thread_lock=True, share=shared.args.share, server_port=shared.args.listen_port, inbrowser=shared.args.auto_launch, auth=auth)
    if shared.args.subpath:
        redirector = FastAPI()
        redirector.get("/")
        mounted_app = gr.mount_gradio_app(redirector, shared.gradio['interface'], path=f"/{shared.args.subpath}")

if __name__ == "__main__":
    # Loading custom settings
    settings_file = None
    if shared.args.settings is not None and Path(shared.args.settings).exists():
        settings_file = Path(shared.args.settings)
    elif Path('settings.json').exists():
        settings_file = Path('settings.json')
    if settings_file is not None:
        logging.info(f"Loading settings from {settings_file}...")
        new_settings = json.loads(open(settings_file, 'r').read())
        for item in new_settings:
            shared.settings[item] = new_settings[item]

    # Default extensions
    extensions_module.available_extensions = utils.get_available_extensions()
    if shared.is_chat():
        for extension in shared.settings['chat_default_extensions']:
            shared.args.extensions = shared.args.extensions or []
            if extension not in shared.args.extensions:
                shared.args.extensions.append(extension)
    else:
        for extension in shared.settings['default_extensions']:
            shared.args.extensions = shared.args.extensions or []
            if extension not in shared.args.extensions:
                shared.args.extensions.append(extension)

    available_models = utils.get_available_models()

    # Model defined through --model
    if shared.args.model is not None:
        shared.model_name = shared.args.model

    # Only one model is available
    elif len(available_models) == 1:
        shared.model_name = available_models[0]

    # Select the model from a command-line menu
    elif shared.args.model_menu:
        if len(available_models) == 0:
            logging.error('No models are available! Please download at least one.')
            sys.exit(0)
        else:
            print('The following models are available:\n')
            for i, model in enumerate(available_models):
                print(f'{i+1}. {model}')

            print(f'\nWhich one do you want to load? 1-{len(available_models)}\n')
            i = int(input()) - 1
            print()

        shared.model_name = available_models[i]

    # If any model has been selected, load it
    if shared.model_name != 'None':
        model_settings = get_model_specific_settings(shared.model_name)
        shared.settings.update(model_settings)  # hijacking the interface defaults
        update_model_parameters(model_settings, initial=True)  # hijacking the command-line arguments

        # Load the model
        shared.model, shared.tokenizer = load_model(shared.model_name)
        if shared.args.lora:
            add_lora_to_model(shared.args.lora)

    # Force a character to be loaded
    if shared.is_chat():
        shared.persistent_interface_state.update({
            'mode': shared.settings['mode'],
            'character_menu': shared.args.character or shared.settings['character'],
            'instruction_template': shared.settings['instruction_template']
        })

    # Launch the web UI
    create_interface()
    while True:
        time.sleep(0.5)
        if shared.need_restart:
            shared.need_restart = False
            shared.gradio['interface'].close()
            create_interface()<|MERGE_RESOLUTION|>--- conflicted
+++ resolved
@@ -42,10 +42,7 @@
 import torch
 import yaml
 from PIL import Image
-<<<<<<< HEAD
 from fastapi import FastAPI
-=======
->>>>>>> 641500dc
 
 import modules.extensions as extensions_module
 from modules import chat, shared, training, ui, utils
