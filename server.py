--- conflicted
+++ resolved
@@ -271,38 +271,22 @@
         load_model_wrapper, gradio('model_menu', 'loader', 'autoload_model'), gradio('model_status'), show_progress=False)
 
     load.click(
-<<<<<<< HEAD
-        ui.gather_interface_values, [shared.gradio[k] for k in shared.input_elements], shared.gradio['interface_state']).then(
-        update_model_parameters, shared.gradio['interface_state'], None).then(
-        partial(load_model_wrapper, autoload=True), [shared.gradio[k] for k in ['model_menu', 'loader']], shared.gradio['model_status'], show_progress=False).then(
-        lambda: shared.lora_names, None,shared.gradio['lora_menu'])
+        ui.gather_interface_values, gradio(shared.input_elements), gradio('interface_state')).then(
+        update_model_parameters, gradio('interface_state'), None).then(
+        partial(load_model_wrapper, autoload=True), gradio('model_menu', 'loader'), gradio('model_status'), show_progress=False).then(
+        lambda: shared.lora_names, None, gradio('lora_menu'))
 
     unload.click(
         unload_model, None, None).then(
-        lambda: "Model unloaded", None, shared.gradio['model_status']).then(
-        lambda: shared.lora_names, None,shared.gradio['lora_menu'])
-
-    reload.click(
-        unload_model, None, None).then(
-        ui.gather_interface_values, [shared.gradio[k] for k in shared.input_elements], shared.gradio['interface_state']).then(
-        update_model_parameters, shared.gradio['interface_state'], None).then(
-        partial(load_model_wrapper, autoload=True), [shared.gradio[k] for k in ['model_menu', 'loader']], shared.gradio['model_status'], show_progress=False).then(
-        lambda: shared.lora_names, None,shared.gradio['lora_menu'])
-=======
-        ui.gather_interface_values, gradio(shared.input_elements), gradio('interface_state')).then(
-        update_model_parameters, gradio('interface_state'), None).then(
-        partial(load_model_wrapper, autoload=True), gradio('model_menu', 'loader'), gradio('model_status'), show_progress=False)
-
-    unload.click(
-        unload_model, None, None).then(
-        lambda: "Model unloaded", None, gradio('model_status'))
+        lambda: "Model unloaded", None, gradio('model_status')).then(
+        lambda: shared.lora_names, None, gradio('lora_menu'))
 
     reload.click(
         unload_model, None, None).then(
         ui.gather_interface_values, gradio(shared.input_elements), gradio('interface_state')).then(
         update_model_parameters, gradio('interface_state'), None).then(
-        partial(load_model_wrapper, autoload=True), gradio('model_menu', 'loader'), gradio('model_status'), show_progress=False)
->>>>>>> 7e8340b1
+        partial(load_model_wrapper, autoload=True), gradio('model_menu', 'loader'), gradio('model_status'), show_progress=False).then(
+        lambda: shared.lora_names, None, gradio('lora_menu'))
 
     save_settings.click(
         ui.gather_interface_values, gradio(shared.input_elements), gradio('interface_state')).then(
