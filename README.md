# Text generation web UI

A gradio web UI for running Large Language Models like LLaMA, llama.cpp, GPT-J, Pythia, OPT, and GALACTICA.

Its goal is to become the [AUTOMATIC1111/stable-diffusion-webui](https://github.com/AUTOMATIC1111/stable-diffusion-webui) of text generation.

|![Image1](https://github.com/oobabooga/screenshots/raw/main/qa.png) | ![Image2](https://github.com/oobabooga/screenshots/raw/main/cai3.png) |
|:---:|:---:|
|![Image3](https://github.com/oobabooga/screenshots/raw/main/gpt4chan.png) | ![Image4](https://github.com/oobabooga/screenshots/raw/main/galactica.png) |

## Features

* Dropdown menu for switching between models
* Notebook mode that resembles OpenAI's playground
* Chat mode for conversation and role-playing
* Instruct mode compatible with various formats, including Alpaca, Vicuna, Open Assistant, Dolly, Koala, ChatGLM, MOSS, RWKV-Raven, Galactica, StableLM, WizardLM, Baize, MPT, and INCITE
* [Multimodal pipelines, including LLaVA and MiniGPT-4](https://github.com/oobabooga/text-generation-webui/tree/main/extensions/multimodal)
* Markdown output for [GALACTICA](https://github.com/paperswithcode/galai), including LaTeX rendering
* Nice HTML output for GPT-4chan
* [Custom chat characters](docs/Chat-mode.md)
* Advanced chat features (send images, get audio responses with TTS)
* Very efficient text streaming
* Parameter presets
* [LLaMA model](docs/LLaMA-model.md)
* [4-bit GPTQ mode](docs/GPTQ-models-(4-bit-mode).md)
* [LoRA (loading and training)](docs/Using-LoRAs.md)
* [llama.cpp](docs/llama.cpp-models.md)
* [RWKV model](docs/RWKV-model.md)
* 8-bit mode
* Layers splitting across GPU(s), CPU, and disk
* CPU mode
* [FlexGen](docs/FlexGen.md)
* [DeepSpeed ZeRO-3](docs/DeepSpeed.md)
* API [with](https://github.com/oobabooga/text-generation-webui/blob/main/api-example-stream.py) streaming and [without](https://github.com/oobabooga/text-generation-webui/blob/main/api-example.py) streaming
* [Extensions](docs/Extensions.md) - see the [user extensions list](https://github.com/oobabooga/text-generation-webui-extensions)

## Installation

### One-click installers

| Windows | Linux | macOS |
|-------|--------|--------|
| [oobabooga-windows.zip](https://github.com/oobabooga/text-generation-webui/releases/download/installers/oobabooga_windows.zip) | [oobabooga-linux.zip](https://github.com/oobabooga/text-generation-webui/releases/download/installers/oobabooga_linux.zip) |[oobabooga-macos.zip](https://github.com/oobabooga/text-generation-webui/releases/download/installers/oobabooga_macos.zip) |

Just download the zip above, extract it, and double-click on "start". The web UI and all its dependencies will be installed in the same folder.

* The source codes are here: https://github.com/oobabooga/one-click-installers
* There is no need to run the installers as admin.
* AMD doesn't work on Windows.
* Huge thanks to [@jllllll](https://github.com/jllllll), [@ClayShoaf](https://github.com/ClayShoaf), and [@xNul](https://github.com/xNul) for their contributions to these installers.

### Manual installation using Conda

Recommended if you have some experience with the command line.

On Windows, I additionally recommend carrying out the installation on WSL instead of the base system: [WSL installation guide](https://github.com/oobabooga/text-generation-webui/blob/main/docs/WSL-installation-guide.md).

#### 0. Install Conda

https://docs.conda.io/en/latest/miniconda.html

On Linux or WSL, it can be automatically installed with these two commands:

```
curl -sL "https://repo.anaconda.com/miniconda/Miniconda3-latest-Linux-x86_64.sh" > "Miniconda3.sh"
bash Miniconda3.sh
```
Source: https://educe-ubc.github.io/conda.html

#### 1. Create a new conda environment

```
conda create -n textgen python=3.10.9
conda activate textgen
```

#### 2. Install Pytorch

| System | GPU | Command |
|--------|---------|---------|
| Linux/WSL | NVIDIA | `pip3 install torch torchvision torchaudio` |
| Linux | AMD | `pip3 install torch torchvision torchaudio --index-url https://download.pytorch.org/whl/rocm5.4.2` |
| MacOS + MPS (untested) | Any | `pip3 install torch torchvision torchaudio` |

The up-to-date commands can be found here: https://pytorch.org/get-started/locally/. 

#### 2.1 Special instructions

* MacOS users: https://github.com/oobabooga/text-generation-webui/pull/393
* AMD users: https://rentry.org/eq3hg

#### 3. Install the web UI

```
git clone https://github.com/oobabooga/text-generation-webui
cd text-generation-webui
pip install -r requirements.txt
```

#### 4. Install GPTQ-for-LLaMa and the monkey patch

The base installation covers [transformers](https://github.com/huggingface/transformers) models (`AutoModelForCausalLM` and `AutoModelForSeq2SeqLM` specifically) and [llama.cpp](https://github.com/ggerganov/llama.cpp) (GGML) models.

To use 4-bit GPU models, the additional installation steps below are necessary:

[GPTQ models (4 bit mode)](https://github.com/oobabooga/text-generation-webui/blob/main/docs/GPTQ-models-(4-bit-mode).md)

### Alternative: manual Windows installation

As an alternative to the recommended WSL method, you can install the web UI natively on Windows using this guide. It will be a lot harder and the performance may be slower: [Windows installation guide](https://github.com/oobabooga/text-generation-webui/blob/main/docs/Windows-installation-guide.md).

### Alternative: Docker

```
ln -s docker/{Dockerfile,docker-compose.yml,.dockerignore} .
cp docker/.env.example .env
# Edit .env and set TORCH_CUDA_ARCH_LIST based on your GPU model
docker compose up --build
```

You need to have docker compose v2.17 or higher installed in your system. To see how to install docker compose itself, see the guide in [here](https://github.com/oobabooga/text-generation-webui/blob/main/docs/Docker.md).

Contributed by [@loeken](https://github.com/loeken) in [#633](https://github.com/oobabooga/text-generation-webui/pull/633)

### Updating the requirements

From time to time, the `requirements.txt` changes. To update, use this command:

```
conda activate textgen
cd text-generation-webui
pip install -r requirements.txt --upgrade
```
## Downloading models

Models should be placed inside the `models/` folder.

[Hugging Face](https://huggingface.co/models?pipeline_tag=text-generation&sort=downloads) is the main place to download models. These are some examples:

* [Pythia](https://huggingface.co/models?sort=downloads&search=eleutherai%2Fpythia+deduped)
* [OPT](https://huggingface.co/models?search=facebook/opt)
* [GALACTICA](https://huggingface.co/models?search=facebook/galactica)
* [GPT-J 6B](https://huggingface.co/EleutherAI/gpt-j-6B/tree/main)

You can automatically download a model from HF using the script `download-model.py`:

    python download-model.py organization/model

For example:

    python download-model.py facebook/opt-1.3b

If you want to download a model manually, note that all you need are the json, txt, and pytorch\*.bin (or model*.safetensors) files. The remaining files are not necessary.

#### GGML models

You can drop these directly into the `models/` folder, making sure that the file name contains `ggml` somewhere and ends in `.bin`.

#### GPT-4chan

[GPT-4chan](https://huggingface.co/ykilcher/gpt-4chan) has been shut down from Hugging Face, so you need to download it elsewhere. You have two options:

* Torrent: [16-bit](https://archive.org/details/gpt4chan_model_float16) / [32-bit](https://archive.org/details/gpt4chan_model)
* Direct download: [16-bit](https://theswissbay.ch/pdf/_notpdf_/gpt4chan_model_float16/) / [32-bit](https://theswissbay.ch/pdf/_notpdf_/gpt4chan_model/)

The 32-bit version is only relevant if you intend to run the model in CPU mode. Otherwise, you should use the 16-bit version.

After downloading the model, follow these steps:

1. Place the files under `models/gpt4chan_model_float16` or `models/gpt4chan_model`.
2. Place GPT-J 6B's config.json file in that same folder: [config.json](https://huggingface.co/EleutherAI/gpt-j-6B/raw/main/config.json).
3. Download GPT-J 6B's tokenizer files (they will be automatically detected when you attempt to load GPT-4chan):

```
python download-model.py EleutherAI/gpt-j-6B --text-only
```

## Starting the web UI

    conda activate textgen
    cd text-generation-webui
    python server.py

Then browse to 

`http://localhost:7860/?__theme=dark`

Optionally, you can use the following command-line flags:

#### Basic settings

| Flag                                       | Description |
|--------------------------------------------|-------------|
| `-h`, `--help`                             | Show this help message and exit. |
| `--notebook`                               | Launch the web UI in notebook mode, where the output is written to the same text box as the input. |
| `--chat`                                   | Launch the web UI in chat mode. |
| `--character CHARACTER`                    | The name of the character to load in chat mode by default. |
| `--model MODEL`                            | Name of the model to load by default. |
| `--lora LORA [LORA ...]`                   | The list of LoRAs to load. If you want to load more than one LoRA, write the names separated by spaces. |
| `--model-dir MODEL_DIR`                    | Path to directory with all the models. |
| `--lora-dir LORA_DIR`                      | Path to directory with all the loras. |
| `--model-menu`                             | Show a model menu in the terminal when the web UI is first launched. |
| `--no-stream`                              | Don't stream the text output in real time. |
| `--settings SETTINGS_FILE`                 | Load the default interface settings from this json file. See `settings-template.json` for an example. If you create a file called `settings.json`, this file will be loaded by default without the need to use the `--settings` flag. |
| `--extensions EXTENSIONS [EXTENSIONS ...]` | The list of extensions to load. If you want to load more than one extension, write the names separated by spaces. |
| `--verbose`                                | Print the prompts to the terminal. |

#### Accelerate/transformers

| Flag                                        | Description |
|---------------------------------------------|-------------|
| `--cpu`                                     | Use the CPU to generate text. Warning: Training on CPU is extremely slow.|
| `--auto-devices`                            | Automatically split the model across the available GPU(s) and CPU. |
|  `--gpu-memory GPU_MEMORY [GPU_MEMORY ...]` | Maxmimum GPU memory in GiB to be allocated per GPU. Example: `--gpu-memory 10` for a single GPU, `--gpu-memory 10 5` for two GPUs. You can also set values in MiB like `--gpu-memory 3500MiB`. |
| `--cpu-memory CPU_MEMORY`                   | Maximum CPU memory in GiB to allocate for offloaded weights. Same as above.|
| `--disk`                                    | If the model is too large for your GPU(s) and CPU combined, send the remaining layers to the disk. |
| `--disk-cache-dir DISK_CACHE_DIR`           | Directory to save the disk cache to. Defaults to `cache/`. |
| `--load-in-8bit`                            | Load the model with 8-bit precision.|
| `--bf16`                                    | Load the model with bfloat16 precision. Requires NVIDIA Ampere GPU. |
| `--no-cache`                                | Set `use_cache` to False while generating text. This reduces the VRAM usage a bit with a performance cost. |
| `--xformers`                                | Use xformer's memory efficient attention. This should increase your tokens/s. |
| `--sdp-attention`                           | Use torch 2.0's sdp attention. |
| `--trust-remote-code`                       | Set trust_remote_code=True while loading a model. Necessary for ChatGLM. |

#### llama.cpp

| Flag        | Description |
|-------------|-------------|
| `--threads` | Number of threads to use. |
| `--n_batch` | Maximum number of prompt tokens to batch together when calling llama_eval. |
| `--no-mmap` | Prevent mmap from being used. |
| `--mlock`   | Force the system to keep the model in RAM. |
<<<<<<< HEAD
| `--cache-capacity CACHE_CAPACITY`   | Maximum cache capacity. Examples: 2000MiB, 2GiB. When provided without units, GiB will be assumed. |
=======
| `--n-gpu-layers N_GPU_LAYERS` | Number of layers to offload to the GPU. Only works if llama-cpp-python was compiled with BLAS. Set this to 1000000000 to offload all layers to the GPU. |
>>>>>>> ae54d834

#### GPTQ

| Flag                      | Description |
|---------------------------|-------------|
| `--wbits WBITS`           | Load a pre-quantized model with specified precision in bits. 2, 3, 4 and 8 are supported. |
| `--model_type MODEL_TYPE` | Model type of pre-quantized model. Currently LLaMA, OPT, and GPT-J are supported. |
| `--groupsize GROUPSIZE`   | Group size. |
| `--pre_layer PRE_LAYER`   | The number of layers to allocate to the GPU. Setting this parameter enables CPU offloading for 4-bit models. |
| `--checkpoint CHECKPOINT` | The path to the quantized checkpoint file. If not specified, it will be automatically detected. |
| `--monkey-patch`          | Apply the monkey patch for using LoRAs with quantized models.
| `--quant_attn`         | (triton) Enable quant attention. |
| `--warmup_autotune`    | (triton) Enable warmup autotune. |
| `--fused_mlp`          | (triton) Enable fused mlp. |

#### FlexGen

| Flag             | Description |
|------------------|-------------|
| `--flexgen`                       | Enable the use of FlexGen offloading. |
| `--percent PERCENT [PERCENT ...]` | FlexGen: allocation percentages. Must be 6 numbers separated by spaces (default: 0, 100, 100, 0, 100, 0). |
| `--compress-weight`               | FlexGen: Whether to compress weight (default: False).|
| `--pin-weight [PIN_WEIGHT]`       | FlexGen: whether to pin weights (setting this to False reduces CPU memory by 20%). |

#### DeepSpeed

| Flag                                  | Description |
|---------------------------------------|-------------|
| `--deepspeed`                         | Enable the use of DeepSpeed ZeRO-3 for inference via the Transformers integration. |
| `--nvme-offload-dir NVME_OFFLOAD_DIR` | DeepSpeed: Directory to use for ZeRO-3 NVME offloading. |
| `--local_rank LOCAL_RANK`             | DeepSpeed: Optional argument for distributed setups. |

#### RWKV

| Flag                            | Description |
|---------------------------------|-------------|
| `--rwkv-strategy RWKV_STRATEGY` | RWKV: The strategy to use while loading the model. Examples: "cpu fp32", "cuda fp16", "cuda fp16i8". |
| `--rwkv-cuda-on`                | RWKV: Compile the CUDA kernel for better performance. |

#### Gradio

| Flag                                  | Description |
|---------------------------------------|-------------|
| `--listen`                            | Make the web UI reachable from your local network. |
| `--listen-host LISTEN_HOST`           | The hostname that the server will use. |
| `--listen-port LISTEN_PORT`           | The listening port that the server will use. |
| `--share`                             | Create a public URL. This is useful for running the web UI on Google Colab or similar. |
| `--auto-launch`                       | Open the web UI in the default browser upon launch. |
| `--gradio-auth-path GRADIO_AUTH_PATH` | Set the gradio authentication file path. The file should contain one or more user:password pairs in this format: "u1:p1,u2:p2,u3:p3" |

#### API

| Flag                                  | Description |
|---------------------------------------|-------------|
| `--api`                               | Enable the API extension. |
| `--public-api`                        | Create a public URL for the API using Cloudfare. |

#### Multimodal

| Flag                                  | Description |
|---------------------------------------|-------------|
| `--multimodal-pipeline PIPELINE`      | The multimodal pipeline to use. Examples: `llava-7b`, `llava-13b`. |

Out of memory errors? [Check the low VRAM guide](docs/Low-VRAM-guide.md).

## Presets

Inference settings presets can be created under `presets/` as text files. These files are detected automatically at startup.

By default, 10 presets by NovelAI and KoboldAI are included. These were selected out of a sample of 43 presets after applying a K-Means clustering algorithm and selecting the elements closest to the average of each cluster.

[Visualization](https://user-images.githubusercontent.com/112222186/228956352-1addbdb9-2456-465a-b51d-089f462cd385.png)

## Documentation

Make sure to check out the documentation for an in-depth guide on how to use the web UI.

https://github.com/oobabooga/text-generation-webui/tree/main/docs

## Contributing

Pull requests, suggestions, and issue reports are welcome. 

You are also welcome to review open pull requests.

Before reporting a bug, make sure that you have:

1. Created a conda environment and installed the dependencies exactly as in the *Installation* section above.
2. [Searched](https://github.com/oobabooga/text-generation-webui/issues) to see if an issue already exists for the issue you encountered.

## Credits

- Gradio dropdown menu refresh button, code for reloading the interface: https://github.com/AUTOMATIC1111/stable-diffusion-webui
- Verbose preset: Anonymous 4chan user.
- NovelAI and KoboldAI presets: https://github.com/KoboldAI/KoboldAI-Client/wiki/Settings-Presets
- Code for early stopping in chat mode, code for some of the sliders: https://github.com/PygmalionAI/gradio-ui/<|MERGE_RESOLUTION|>--- conflicted
+++ resolved
@@ -230,11 +230,8 @@
 | `--n_batch` | Maximum number of prompt tokens to batch together when calling llama_eval. |
 | `--no-mmap` | Prevent mmap from being used. |
 | `--mlock`   | Force the system to keep the model in RAM. |
-<<<<<<< HEAD
-| `--cache-capacity CACHE_CAPACITY`   | Maximum cache capacity. Examples: 2000MiB, 2GiB. When provided without units, GiB will be assumed. |
-=======
+| `--cache-capacity CACHE_CAPACITY`   | Maximum cache capacity. Examples: 2000MiB, 2GiB. When provided without units, bytes will be assumed. |
 | `--n-gpu-layers N_GPU_LAYERS` | Number of layers to offload to the GPU. Only works if llama-cpp-python was compiled with BLAS. Set this to 1000000000 to offload all layers to the GPU. |
->>>>>>> ae54d834
 
 #### GPTQ
 
