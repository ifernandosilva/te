--- conflicted
+++ resolved
@@ -152,11 +152,7 @@
 
         load_quant = _load_quant
     else:
-<<<<<<< HEAD
-        logging.error("Unknown pre-quantized model type specified. Only 'llama', 'opt', 'gptj' and 'mpt' are supported")
-=======
-        logger.error("Unknown pre-quantized model type specified. Only 'llama', 'opt' and 'gptj' are supported")
->>>>>>> 63ce5f9c
+        logger.error("Unknown pre-quantized model type specified. Only 'llama', 'opt', 'gptj' and 'mpt' are supported")
         exit()
 
     # Find the quantized model weights file (.pt/.safetensors)
