--- conflicted
+++ resolved
@@ -330,16 +330,11 @@
         shared.history['internal'] = []
         shared.history['visible'] = []
 
-<<<<<<< HEAD
-def load_character(_character, name1, name2):
-
-    def apply_dialogue_format(text: str):
-        text = text.replace('{{user}}', name1).replace('{{char}}', name2)
-        return text.replace('<USER>', name1).replace('<BOT>', name2)
-
-=======
+def replace_character_names(text, name1, name2):
+    text = text.replace('{{user}}', name1).replace('{{char}}', name2)
+    return text.replace('<USER>', name1).replace('<BOT>', name2)
+
 def build_pygmalion_style_context(data):
->>>>>>> 53084241
     context = ""
     if 'char_persona' in data and data['char_persona'] != '':
         context += f"{data['char_name']}'s Persona: {data['char_persona']}\n"
@@ -353,50 +348,28 @@
     shared.history['visible'] = []
     if _character != 'None':
         shared.character = _character
-<<<<<<< HEAD
-        data = json.loads(open(Path(f'characters/{_character}.json'), 'r', encoding='utf-8').read())
-        name2 = data['char_name']
-        if 'char_persona' in data and data['char_persona'] != '':
-            data['char_persona'] = apply_dialogue_format(data['char_persona'])
-            context += f"{data['char_name']}'s Persona: {data['char_persona']}\n"
-        if 'world_scenario' in data and data['world_scenario'] != '':
-            data['world_scenario'] = apply_dialogue_format(data['world_scenario'])
-            context += f"Scenario: {data['world_scenario']}\n"
-        context = f"{context.strip()}\n<START>\n"
-=======
-        
+
         for extension in  ["yml", "yaml", "json"]:
             filepath = Path(f'characters/{_character}.{extension}')
             if filepath.exists():
                 break
         data = yaml.safe_load(open(filepath, 'r', encoding='utf-8').read())
 
+        name2 = data['name'] if 'name' in data else data['char_name']
+        for field in ['context', 'greeting', 'example_dialogue', 'char_persona', 'char_greeting', 'world_scenario']:
+            if field in data:
+                data[field] = replace_character_names(data[field], name1, name2)
+
         if 'context' in data:
             context = f"{data['context'].strip()}\n\n"
-            name2 = data['name']
             greeting_field = 'greeting'
         else:
             context = build_pygmalion_style_context(data)
-            name2 = data['char_name']
             greeting_field = 'char_greeting'
 
->>>>>>> 53084241
         if 'example_dialogue' in data and data['example_dialogue'] != '':
             data['example_dialogue'] = apply_dialogue_format(data['example_dialogue'])
             context += f"{data['example_dialogue'].strip()}\n"
-<<<<<<< HEAD
-        if 'char_greeting' in data and len(data['char_greeting'].strip()) > 0:
-            data['char_greeting'] = apply_dialogue_format(data['char_greeting'])
-            shared.history['internal'] += [['<|BEGIN-VISIBLE-CHAT|>', data['char_greeting']]]
-            shared.history['visible'] += [['', apply_extensions(data['char_greeting'], "output")]]
-        else:
-            shared.history['internal'] += [['<|BEGIN-VISIBLE-CHAT|>', "Hello there!"]]
-            shared.history['visible'] += [['', "Hello there!"]]
-=======
-        if greeting_field in data and len(data[greeting_field].strip()) > 0:
-            shared.history['internal'] += [['<|BEGIN-VISIBLE-CHAT|>', data[greeting_field]]]
-            shared.history['visible'] += [['', apply_extensions(data[greeting_field], "output")]]
->>>>>>> 53084241
     else:
         shared.character = 'None'
         context = shared.settings['context']
