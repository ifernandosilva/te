--- conflicted
+++ resolved
@@ -87,13 +87,8 @@
         # If something like "\nYo" is generated just before "\nYou:"
         # is completed, trim it
         if not next_character_found:
-<<<<<<< HEAD
             for string in stopping_strings:
                 for j in range(len(string)-1, 0, -1):
-=======
-            for string in [f"\n{name1}:", f"\n{name2}:"]:
-                for j in range(len(string) - 1, 0, -1):
->>>>>>> c97c2700
                     if reply[-j:] == string[:j]:
                         reply = reply[:-j]
                         break
@@ -106,23 +101,15 @@
 
 
 def chatbot_wrapper(text, generate_state, name1, name2, context, mode, end_of_turn, regenerate=False):
-<<<<<<< HEAD
     stopping_strings = shared.stopping_strings
     if mode == "instruct":
         for i in range(len(stopping_strings)):
             stopping_strings[i] = stopping_strings[i].strip(":")
         
     eos_token = '\n' if generate_state['stop_at_newline'] else None
-=======
-    if mode == 'instruct':
-        stopping_strings = [f"\n{name1}", f"\n{name2}"]
-    else:
-        stopping_strings = [f"\n{name1}:", f"\n{name2}:"]
-
     # Defining some variables
     cumulative_reply = ''
     just_started = True
->>>>>>> c97c2700
     name1_original = name1
     visible_text = custom_generate_chat_prompt = None
     eos_token = '\n' if generate_state['stop_at_newline'] else None
@@ -186,21 +173,13 @@
 
 
 def impersonate_wrapper(text, generate_state, name1, name2, context, mode, end_of_turn):
-<<<<<<< HEAD
     stopping_strings = shared.stopping_strings
     if mode == "instruct":
         for i in range(len(stopping_strings)):
             stopping_strings[i] = stopping_strings[i].strip(":")
-        
-=======
-    if mode == 'instruct':
-        stopping_strings = [f"\n{name1}", f"\n{name2}"]
-    else:
-        stopping_strings = [f"\n{name1}:", f"\n{name2}:"]
 
     # Defining some variables
     cumulative_reply = ''
->>>>>>> c97c2700
     eos_token = '\n' if generate_state['stop_at_newline'] else None
     if 'pygmalion' in shared.model_name.lower():
         name1 = "You"
