import base64
import copy
import io
import json
import re
from datetime import datetime
from pathlib import Path

import yaml
from PIL import Image

import modules.extensions as extensions_module
import modules.shared as shared
from modules.extensions import apply_extensions
from modules.html_generator import fix_newlines, generate_chat_html
from modules.text_generation import (encode, generate_reply,
                                     get_max_prompt_length)


def generate_chat_output(history, name1, name2, character):
    if shared.args.cai_chat:
        return generate_chat_html(history, name1, name2, character)
    else:
        return history

def generate_chat_prompt(user_input, max_new_tokens, name1, name2, context, chat_prompt_size, impersonate=False, also_return_rows=False):
    user_input = fix_newlines(user_input)
    rows = [f"{context.strip()}\n"]

    if shared.soft_prompt:
       chat_prompt_size -= shared.soft_prompt_tensor.shape[1]
    max_length = min(get_max_prompt_length(max_new_tokens), chat_prompt_size)

    i = len(shared.history['internal'])-1
    while i >= 0 and len(encode(''.join(rows), max_new_tokens)[0]) < max_length:
        rows.insert(1, f"{name2}: {shared.history['internal'][i][1].strip()}\n")
        prev_user_input = shared.history['internal'][i][0]
        if prev_user_input not in ['', '<|BEGIN-VISIBLE-CHAT|>']:
            rows.insert(1, f"{name1}: {prev_user_input.strip()}\n")
        i -= 1

    if not impersonate:
        if len(user_input) > 0:
            rows.append(f"{name1}: {user_input}\n")
        rows.append(apply_extensions(f"{name2}:", "bot_prefix"))
        limit = 3
    else:
        rows.append(f"{name1}:")
        limit = 2

    while len(rows) > limit and len(encode(''.join(rows), max_new_tokens)[0]) >= max_length:
        rows.pop(1)

    prompt = ''.join(rows)

    if also_return_rows:
        return prompt, rows
    else:
        return prompt

def extract_message_from_reply(reply, name1, name2, stop_at_newline):
    next_character_found = False

    if stop_at_newline:
        lines = reply.split('\n')
        reply = lines[0].strip()
        if len(lines) > 1:
            next_character_found = True
    else:
        for string in [f"\n{name1}:", f"\n{name2}:"]:
            idx = reply.find(string)
            if idx != -1:
                reply = reply[:idx]
                next_character_found = True

        # If something like "\nYo" is generated just before "\nYou:"
        # is completed, trim it
        if not next_character_found:
            for string in [f"\n{name1}:", f"\n{name2}:"]:
                for j in range(len(string)-1, 0, -1):
                    if reply[-j:] == string[:j]:
                        reply = reply[:-j]
                        break

    reply = fix_newlines(reply)
    return reply, next_character_found

def chatbot_wrapper(text, max_new_tokens, do_sample, temperature, top_p, typical_p, repetition_penalty, encoder_repetition_penalty, top_k, min_length, no_repeat_ngram_size, num_beams, penalty_alpha, length_penalty, early_stopping, seed, name1, name2, context, stop_at_newline, chat_prompt_size, chat_generation_attempts=1, regenerate=False):
    just_started = True
    eos_token = '\n' if stop_at_newline else None
    name1_original = name1
    if 'pygmalion' in shared.model_name.lower():
        name1 = "You"

    # Check if any extension wants to hijack this function call
    visible_text = None
    custom_generate_chat_prompt = None
    for extension, _ in extensions_module.iterator():
        if hasattr(extension, 'input_hijack') and extension.input_hijack['state'] == True:
            extension.input_hijack['state'] = False
            text, visible_text = extension.input_hijack['value']
        if custom_generate_chat_prompt is None and hasattr(extension, 'custom_generate_chat_prompt'):
            custom_generate_chat_prompt = extension.custom_generate_chat_prompt

    if visible_text is None:
        visible_text = text
    if shared.args.chat:
        visible_text = visible_text.replace('\n', '<br>')
    text = apply_extensions(text, "input")

    if custom_generate_chat_prompt is None:
        prompt = generate_chat_prompt(text, max_new_tokens, name1, name2, context, chat_prompt_size)
    else:
        prompt = custom_generate_chat_prompt(text, max_new_tokens, name1, name2, context, chat_prompt_size)

    # Yield *Is typing...*
    if not regenerate:
        yield shared.history['visible']+[[visible_text, shared.processing_message]]

    # Generate
    cumulative_reply = ''
    for i in range(chat_generation_attempts):
        reply = None
        for reply in generate_reply(f"{prompt}{' ' if len(cumulative_reply) > 0 else ''}{cumulative_reply}", max_new_tokens, do_sample, temperature, top_p, typical_p, repetition_penalty, encoder_repetition_penalty, top_k, min_length, no_repeat_ngram_size, num_beams, penalty_alpha, length_penalty, early_stopping, seed, eos_token=eos_token, stopping_strings=[f"\n{name1}:", f"\n{name2}:"]):
            reply = cumulative_reply + reply

            # Extracting the reply
            reply, next_character_found = extract_message_from_reply(reply, name1, name2, stop_at_newline)
            visible_reply = re.sub("(<USER>|<user>|{{user}})", name1_original, reply)
            visible_reply = apply_extensions(visible_reply, "output")
            if shared.args.chat:
                visible_reply = visible_reply.replace('\n', '<br>')

            # We need this global variable to handle the Stop event,
            # otherwise gradio gets confused
            if shared.stop_everything:
                return shared.history['visible']
            if just_started:
                just_started = False
                shared.history['internal'].append(['', ''])
                shared.history['visible'].append(['', ''])

            shared.history['internal'][-1] = [text, reply]
            shared.history['visible'][-1] = [visible_text, visible_reply]
            if not shared.args.no_stream:
                yield shared.history['visible']
            if next_character_found:
                break

        if reply is not None:
            cumulative_reply = reply

    yield shared.history['visible']

def impersonate_wrapper(text, max_new_tokens, do_sample, temperature, top_p, typical_p, repetition_penalty, encoder_repetition_penalty, top_k, min_length, no_repeat_ngram_size, num_beams, penalty_alpha, length_penalty, early_stopping, seed, name1, name2, context, stop_at_newline, chat_prompt_size, chat_generation_attempts=1):
    eos_token = '\n' if stop_at_newline else None

    if 'pygmalion' in shared.model_name.lower():
        name1 = "You"

    prompt = generate_chat_prompt(text, max_new_tokens, name1, name2, context, chat_prompt_size, impersonate=True)

    # Yield *Is typing...*
    yield shared.processing_message

    cumulative_reply = ''
    for i in range(chat_generation_attempts):
        reply = None
        for reply in generate_reply(f"{prompt}{' ' if len(cumulative_reply) > 0 else ''}{cumulative_reply}", max_new_tokens, do_sample, temperature, top_p, typical_p, repetition_penalty, encoder_repetition_penalty, top_k, min_length, no_repeat_ngram_size, num_beams, penalty_alpha, length_penalty, early_stopping, seed, eos_token=eos_token, stopping_strings=[f"\n{name1}:", f"\n{name2}:"]):
            reply = cumulative_reply + reply
            reply, next_character_found = extract_message_from_reply(reply, name1, name2, stop_at_newline)
            yield reply
            if next_character_found:
                break

        if reply is not None:
            cumulative_reply = reply

    yield reply

def cai_chatbot_wrapper(text, max_new_tokens, do_sample, temperature, top_p, typical_p, repetition_penalty, encoder_repetition_penalty, top_k, min_length, no_repeat_ngram_size, num_beams, penalty_alpha, length_penalty, early_stopping, seed, name1, name2, context, stop_at_newline, chat_prompt_size, chat_generation_attempts=1):
    for history in chatbot_wrapper(text, max_new_tokens, do_sample, temperature, top_p, typical_p, repetition_penalty, encoder_repetition_penalty, top_k, min_length, no_repeat_ngram_size, num_beams, penalty_alpha, length_penalty, early_stopping, seed, name1, name2, context, stop_at_newline, chat_prompt_size, chat_generation_attempts):
        yield generate_chat_html(history, name1, name2, shared.character)

def regenerate_wrapper(text, max_new_tokens, do_sample, temperature, top_p, typical_p, repetition_penalty, encoder_repetition_penalty, top_k, min_length, no_repeat_ngram_size, num_beams, penalty_alpha, length_penalty, early_stopping, seed, name1, name2, context, stop_at_newline, chat_prompt_size, chat_generation_attempts=1):
    if (shared.character != 'None' and len(shared.history['visible']) == 1) or len(shared.history['internal']) == 0:
        yield generate_chat_output(shared.history['visible'], name1, name2, shared.character)
    else:
        last_visible = shared.history['visible'].pop()
        last_internal = shared.history['internal'].pop()
        # Yield '*Is typing...*'
        yield generate_chat_output(shared.history['visible']+[[last_visible[0], shared.processing_message]], name1, name2, shared.character)
        for history in chatbot_wrapper(last_internal[0], max_new_tokens, do_sample, temperature, top_p, typical_p, repetition_penalty, encoder_repetition_penalty, top_k, min_length, no_repeat_ngram_size, num_beams, penalty_alpha, length_penalty, early_stopping, seed, name1, name2, context, stop_at_newline, chat_prompt_size, chat_generation_attempts, regenerate=True):
            if shared.args.cai_chat:
                shared.history['visible'][-1] = [last_visible[0], history[-1][1]]
            else:
                shared.history['visible'][-1] = (last_visible[0], history[-1][1])
            yield generate_chat_output(shared.history['visible'], name1, name2, shared.character)

def remove_last_message(name1, name2):
    if len(shared.history['visible']) > 0 and shared.history['internal'][-1][0] != '<|BEGIN-VISIBLE-CHAT|>':
        last = shared.history['visible'].pop()
        shared.history['internal'].pop()
    else:
        last = ['', '']

    if shared.args.cai_chat:
        return generate_chat_html(shared.history['visible'], name1, name2, shared.character), last[0]
    else:
        return shared.history['visible'], last[0]

def send_last_reply_to_input():
    if len(shared.history['internal']) > 0:
        return shared.history['internal'][-1][1]
    else:
        return ''

def replace_last_reply(text, name1, name2):
    if len(shared.history['visible']) > 0:
        if shared.args.cai_chat:
            shared.history['visible'][-1][1] = text
        else:
            shared.history['visible'][-1] = (shared.history['visible'][-1][0], text)
        shared.history['internal'][-1][1] = apply_extensions(text, "input")

    return generate_chat_output(shared.history['visible'], name1, name2, shared.character)

def clear_html():
    return generate_chat_html([], "", "", shared.character)

def clear_chat_log(name1, name2, greeting):
    shared.history['visible'] = []
    shared.history['internal'] = []

    if greeting != '':
        shared.history['internal'] += [['<|BEGIN-VISIBLE-CHAT|>', greeting]]
        shared.history['visible'] += [['', apply_extensions(greeting, "output")]]

    return generate_chat_output(shared.history['visible'], name1, name2, shared.character)

def redraw_html(name1, name2):
    return generate_chat_html(shared.history['visible'], name1, name2, shared.character)

def tokenize_dialogue(dialogue, name1, name2):
    history = []

    dialogue = re.sub('<START>', '', dialogue)
    dialogue = re.sub('<start>', '', dialogue)
    dialogue = re.sub('(\n|^)[Aa]non:', '\\1You:', dialogue)
    dialogue = re.sub('(\n|^)\[CHARACTER\]:', f'\\g<1>{name2}:', dialogue)
    idx = [m.start() for m in re.finditer(f"(^|\n)({re.escape(name1)}|{re.escape(name2)}):", dialogue)]
    if len(idx) == 0:
        return history

    messages = []
    for i in range(len(idx)-1):
        messages.append(dialogue[idx[i]:idx[i+1]].strip())
    messages.append(dialogue[idx[-1]:].strip())

    entry = ['', '']
    for i in messages:
        if i.startswith(f'{name1}:'):
            entry[0] = i[len(f'{name1}:'):].strip()
        elif i.startswith(f'{name2}:'):
            entry[1] = i[len(f'{name2}:'):].strip()
            if not (len(entry[0]) == 0 and len(entry[1]) == 0):
                history.append(entry)
            entry = ['', '']

    print("\033[1;32;1m\nDialogue tokenized to:\033[0;37;0m\n", end='')
    for row in history:
        for column in row:
            print("\n")
            for line in column.strip().split('\n'):
                print("|  "+line+"\n")
            print("|\n")
        print("------------------------------")

    return history

def save_history(timestamp=True):
    if timestamp:
        fname = f"{shared.character}_{datetime.now().strftime('%Y%m%d-%H%M%S')}.json"
    else:
        fname = f"{shared.character}_persistent.json"
    if not Path('logs').exists():
        Path('logs').mkdir()
    with open(Path(f'logs/{fname}'), 'w', encoding='utf-8') as f:
        f.write(json.dumps({'data': shared.history['internal'], 'data_visible': shared.history['visible']}, indent=2))
    return Path(f'logs/{fname}')

def load_history(file, name1, name2):
    file = file.decode('utf-8')
    try:
        j = json.loads(file)
        if 'data' in j:
            shared.history['internal'] = j['data']
            if 'data_visible' in j:
                shared.history['visible'] = j['data_visible']
            else:
                shared.history['visible'] = copy.deepcopy(shared.history['internal'])
        # Compatibility with Pygmalion AI's official web UI
        elif 'chat' in j:
            shared.history['internal'] = [':'.join(x.split(':')[1:]).strip() for x in j['chat']]
            if len(j['chat']) > 0 and j['chat'][0].startswith(f'{name2}:'):
                shared.history['internal'] = [['<|BEGIN-VISIBLE-CHAT|>', shared.history['internal'][0]]] + [[shared.history['internal'][i], shared.history['internal'][i+1]] for i in range(1, len(shared.history['internal'])-1, 2)]
                shared.history['visible'] = copy.deepcopy(shared.history['internal'])
                shared.history['visible'][0][0] = ''
            else:
                shared.history['internal'] = [[shared.history['internal'][i], shared.history['internal'][i+1]] for i in range(0, len(shared.history['internal'])-1, 2)]
                shared.history['visible'] = copy.deepcopy(shared.history['internal'])
    except:
        shared.history['internal'] = tokenize_dialogue(file, name1, name2)
        shared.history['visible'] = copy.deepcopy(shared.history['internal'])

def replace_character_names(text, name1, name2):
    text = text.replace('{{user}}', name1).replace('{{char}}', name2)
    return text.replace('<USER>', name1).replace('<BOT>', name2)

def build_pygmalion_style_context(data):
    context = ""
    if 'char_persona' in data and data['char_persona'] != '':
        context += f"{data['char_name']}'s Persona: {data['char_persona']}\n"
    if 'world_scenario' in data and data['world_scenario'] != '':
        context += f"Scenario: {data['world_scenario']}\n"
    context = f"{context.strip()}\n<START>\n"
    return context

def load_character(character, name1, name2):
    shared.character = character
    shared.history['internal'] = []
    shared.history['visible'] = []
    greeting = ""

<<<<<<< HEAD
    if character != 'None':
        for extension in  ["yml", "yaml", "json"]:
            filepath = Path(f'characters/{character}.{extension}')
=======
        for extension in ["yml", "yaml", "json"]:
            filepath = Path(f'characters/{_character}.{extension}')
>>>>>>> 8b1f20aa
            if filepath.exists():
                break
        file_contents = open(filepath, 'r', encoding='utf-8').read()
        data = json.loads(file_contents) if extension == "json" else yaml.safe_load(file_contents)

        if 'your_name' in data and data['your_name'] != '':
            name1 = data['your_name']
        name2 = data['name'] if 'name' in data else data['char_name']

        for field in ['context', 'greeting', 'example_dialogue', 'char_persona', 'char_greeting', 'world_scenario']:
            if field in data:
                data[field] = replace_character_names(data[field], name1, name2)

        if 'context' in data:
            context = f"{data['context'].strip()}\n\n"
            greeting_field = 'greeting'
        else:
            context = build_pygmalion_style_context(data)
            greeting_field = 'char_greeting'

        if 'example_dialogue' in data and data['example_dialogue'] != '':
            context += f"{data['example_dialogue'].strip()}\n"
        if greeting_field in data and len(data[greeting_field].strip()) > 0:
            greeting = data[greeting_field]  
    else:
        context = shared.settings['context']
        name2 = shared.settings['name2']
        greeting = shared.settings['greeting'] 

    if Path(f'logs/{shared.character}_persistent.json').exists():
        load_history(open(Path(f'logs/{shared.character}_persistent.json'), 'rb').read(), name1, name2)
    elif greeting != "":
        shared.history['internal'] += [['<|BEGIN-VISIBLE-CHAT|>', greeting]]
        shared.history['visible'] += [['', apply_extensions(greeting, "output")]]

    if shared.args.cai_chat:
        return name1, name2, greeting, context, generate_chat_html(shared.history['visible'], name1, name2, shared.character)
    else:
        return name1, name2, greeting, context, shared.history['visible']

def load_default_history(name1, name2):
    load_character("None", name1, name2)

def upload_character(json_file, img, tavern=False):
    json_file = json_file if type(json_file) == str else json_file.decode('utf-8')
    data = json.loads(json_file)
    outfile_name = data["char_name"]
    i = 1
    while Path(f'characters/{outfile_name}.json').exists():
        outfile_name = f'{data["char_name"]}_{i:03d}'
        i += 1
    if tavern:
        outfile_name = f'TavernAI-{outfile_name}'
    with open(Path(f'characters/{outfile_name}.json'), 'w', encoding='utf-8') as f:
        f.write(json_file)
    if img is not None:
        img = Image.open(io.BytesIO(img))
        img.save(Path(f'characters/{outfile_name}.png'))
    print(f'New character saved to "characters/{outfile_name}.json".')
    return outfile_name

def upload_tavern_character(img, name1, name2):
    _img = Image.open(io.BytesIO(img))
    _img.getexif()
    decoded_string = base64.b64decode(_img.info['chara'])
    _json = json.loads(decoded_string)
    _json = {"char_name": _json['name'], "char_persona": _json['description'], "char_greeting": _json["first_mes"], "example_dialogue": _json['mes_example'], "world_scenario": _json['scenario']}
    return upload_character(json.dumps(_json), img, tavern=True)

def upload_your_profile_picture(img):
    img = Image.open(io.BytesIO(img))
    img.save(Path('img_me.png'))
    print('Profile picture saved to "img_me.png"')<|MERGE_RESOLUTION|>--- conflicted
+++ resolved
@@ -332,14 +332,9 @@
     shared.history['visible'] = []
     greeting = ""
 
-<<<<<<< HEAD
     if character != 'None':
-        for extension in  ["yml", "yaml", "json"]:
-            filepath = Path(f'characters/{character}.{extension}')
-=======
         for extension in ["yml", "yaml", "json"]:
             filepath = Path(f'characters/{_character}.{extension}')
->>>>>>> 8b1f20aa
             if filepath.exists():
                 break
         file_contents = open(filepath, 'r', encoding='utf-8').read()
