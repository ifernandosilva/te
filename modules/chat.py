--- conflicted
+++ resolved
@@ -66,17 +66,10 @@
     bot_turn_stripped = replace_all(bot_turn.split('<|bot-message|>')[0], replacements)
 
     # Building the prompt
-<<<<<<< HEAD
-    i = len(shared.history['internal']) - 1
+    i = len(history) - 1
     while i >= 0 and get_encoded_length(''.join(rows)) < max_length:
-        if _continue and i == len(shared.history['internal']) - 1:
-            rows.insert(1, bot_turn_stripped + shared.history['internal'][i][1].strip())
-=======
-    i = len(history) - 1
-    while i >= 0 and len(encode(''.join(rows))[0]) < max_length:
         if _continue and i == len(history) - 1:
             rows.insert(1, bot_turn_stripped + history[i][1].strip())
->>>>>>> a2b25322
         else:
             rows.insert(1, bot_turn.replace('<|bot-message|>', history[i][1].strip()))
 
