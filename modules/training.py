import os

os.environ["WANDB_MODE"] = "offline"
os.environ["WANDB_DISABLED"] = "true"

import json
import math
import random
import shutil
import sys
import threading
import time
import traceback
from datetime import datetime
from pathlib import Path

import gradio as gr
import torch
import transformers
from datasets import Dataset, load_dataset
from peft import (
    LoraConfig,
    get_peft_model,
    prepare_model_for_int8_training,
    set_peft_model_state_dict
)

from modules import shared, ui, utils
from modules.evaluate import (
    calculate_perplexity,
    generate_markdown_table,
    save_past_evaluations
)
from modules.logging_colors import logger

# This mapping is from a very recent commit, not yet released.
# If not available, default to a backup map for some common model types.
try:
    from peft.utils.other import \
        TRANSFORMERS_MODELS_TO_LORA_TARGET_MODULES_MAPPING as \
        model_to_lora_modules
    from transformers.models.auto.modeling_auto import (
        MODEL_FOR_CAUSAL_LM_MAPPING_NAMES
    )
    MODEL_CLASSES = {v: k for k, v in MODEL_FOR_CAUSAL_LM_MAPPING_NAMES}
except:
    standard_modules = ["q_proj", "v_proj"]
    model_to_lora_modules = {"llama": standard_modules, "opt": standard_modules, "gptj": standard_modules, "gpt_neox": ["query_key_value"], "rw": ["query_key_value"]}
    MODEL_CLASSES = {
        "LlamaForCausalLM": "llama",
        "OPTForCausalLM": "opt",
        "GPTJForCausalLM": "gptj",
        "GPTNeoXForCausalLM": "gpt_neox",
        "RWForCausalLM": "rw"

    }

train_log = {}
train_template = {}

WANT_INTERRUPT = False
PARAMETERS = ["lora_name", "always_override", "save_steps", "micro_batch_size", "batch_size", "epochs", "learning_rate", "lr_scheduler_type", "lora_rank", "lora_alpha", "lora_dropout", "cutoff_len", "dataset", "eval_dataset", "format", "eval_steps", "raw_text_file", "overlap_len", "newline_favor_len", "higher_rank_limit", "warmup_steps", "optimizer", "hard_cut_string", "train_only_after", "stop_at_loss", "report_to"]


def create_train_interface():
    with gr.Tab('Train LoRA', elem_id='lora-train-tab'):
        gr.Markdown("Confused? [[Click here for a guide]](https://github.com/oobabooga/text-generation-webui/blob/main/docs/Training-LoRAs.md)")

        with gr.Row():
            lora_name = gr.Textbox(label='Name', info='The name of your new LoRA file')
            always_override = gr.Checkbox(label='Override Existing Files', value=False, info='If the name given is the same as an existing file, checking this will replace that file. Leaving unchecked will load that file and continue from it (must use the same rank value as the original had).')
            save_steps = gr.Number(label='Save every n steps', value=0, info='If above 0, a checkpoint of the LoRA will be saved every time this many steps pass.')

        with gr.Row():
            copy_from = gr.Dropdown(label='Copy parameters from', value='None', choices=utils.get_available_loras())
            ui.create_refresh_button(copy_from, lambda: None, lambda: {'choices': utils.get_available_loras()}, 'refresh-button')

        with gr.Row():
            # TODO: Implement multi-device support.
            micro_batch_size = gr.Slider(label='Micro Batch Size', value=4, minimum=1, maximum=128, step=1, info='Per-device batch size (NOTE: multiple devices not yet implemented). Increasing this will increase VRAM usage.')
            batch_size = gr.Slider(label='Batch Size', value=128, minimum=0, maximum=1024, step=4, info='Global batch size. The two batch sizes together determine gradient accumulation (gradientAccum = batch / microBatch). Higher gradient accum values lead to better quality training.')

        with gr.Row():
            epochs = gr.Number(label='Epochs', value=3, info='Number of times every entry in the dataset should be fed into training. So 1 means feed each item in once, 5 means feed it in five times, etc.')
            learning_rate = gr.Textbox(label='Learning Rate', value='3e-4', info='Learning rate, in scientific notation. 3e-4 is a good starting base point. 1e-2 is extremely high, 1e-6 is extremely low.')
            lr_scheduler_type = gr.Dropdown(label='LR Scheduler', value='linear', choices=['linear', 'constant', 'constant_with_warmup', 'cosine', 'cosine_with_restarts', 'polynomial', 'inverse_sqrt'], info='Learning rate scheduler - defines how the learning rate changes over time. "Constant" means never change, "linear" means to go in a straight line from the learning rate down to 0, cosine follows a curve, etc.')

        # TODO: What is the actual maximum rank? Likely distinct per model. This might be better to somehow be on a log scale.
        lora_rank = gr.Slider(label='LoRA Rank', value=32, minimum=0, maximum=1024, step=4, info='LoRA Rank, or dimension count. Higher values produce a larger file with better control over the model\'s content. Smaller values produce a smaller file with less overall control. Small values like 4 or 8 are great for stylistic guidance, higher values like 128 or 256 are good for teaching content upgrades, extremely high values (1024+) are difficult to train but may improve fine-detail learning for large datasets. Higher ranks also require higher VRAM.')
        lora_alpha = gr.Slider(label='LoRA Alpha', value=64, minimum=0, maximum=2048, step=4, info='LoRA Alpha. This divided by the rank becomes the scaling of the LoRA. Higher means stronger. A good standard value is twice your Rank.')

        cutoff_len = gr.Slider(label='Cutoff Length', minimum=0, maximum=2048, value=256, step=32, info='Cutoff length for text input. Essentially, how long of a line of text to feed in at a time. Higher values require drastically more VRAM.')

        with gr.Tab(label='Formatted Dataset'):
            with gr.Row():
                dataset = gr.Dropdown(choices=utils.get_datasets('training/datasets', 'json'), value='None', label='Dataset', info='The dataset file to use for training.')
                ui.create_refresh_button(dataset, lambda: None, lambda: {'choices': utils.get_datasets('training/datasets', 'json')}, 'refresh-button')
                eval_dataset = gr.Dropdown(choices=utils.get_datasets('training/datasets', 'json'), value='None', label='Evaluation Dataset', info='The (optional) dataset file used to evaluate the model after training.')
                ui.create_refresh_button(eval_dataset, lambda: None, lambda: {'choices': utils.get_datasets('training/datasets', 'json')}, 'refresh-button')
                format = gr.Dropdown(choices=utils.get_datasets('training/formats', 'json'), value='None', label='Data Format', info='The format file used to decide how to format the dataset input.')
                ui.create_refresh_button(format, lambda: None, lambda: {'choices': utils.get_datasets('training/formats', 'json')}, 'refresh-button')

            eval_steps = gr.Number(label='Evaluate every n steps', value=100, info='If an evaluation dataset is given, test it every time this many steps pass.')

        with gr.Tab(label="Raw text file"):
            with gr.Row():
                raw_text_file = gr.Dropdown(choices=utils.get_datasets('training/datasets', 'txt'), value='None', label='Text file', info='The raw text file to use for training.')
                ui.create_refresh_button(raw_text_file, lambda: None, lambda: {'choices': utils.get_datasets('training/datasets', 'txt')}, 'refresh-button')
                hard_cut_string = gr.Textbox(label='Hard Cut String', value='\\n\\n\\n', info='String that indicates a hard cut between text parts. Helps prevent unwanted overlap.')

            with gr.Row():
                overlap_len = gr.Slider(label='Overlap Length', minimum=0, maximum=512, value=128, step=16, info='Overlap length - ie how many tokens from the prior chunk of text to include into the next chunk. (The chunks themselves will be of a size determined by Cutoff Length below). Setting overlap to exactly half the cutoff length may be ideal.')
                newline_favor_len = gr.Slider(label='Prefer Newline Cut Length', minimum=0, maximum=512, value=128, step=16, info='Length (in characters, not tokens) of the maximum distance to shift an overlap cut by to ensure chunks cut at newlines. If too low, cuts may occur in the middle of lines.')

        with gr.Accordion(label='Advanced Options', open=False):
            lora_dropout = gr.Slider(label='LoRA Dropout', minimum=0.0, maximum=1.0, step=0.025, value=0.05, info='Percentage probability for dropout of LoRA layers. This can help reduce overfitting. Most users should leave at default.')
            warmup_steps = gr.Number(label='Warmup Steps', value=100, info='For this many steps at the start, the learning rate will be lower than normal. This helps the trainer prepare the model and precompute statistics to improve the quality of training after the start.')
            optimizer = gr.Dropdown(label='Optimizer', value='adamw_torch', choices=['adamw_hf', 'adamw_torch', 'adamw_torch_fused', 'adamw_torch_xla', 'adamw_apex_fused', 'adafactor', 'adamw_bnb_8bit', 'adamw_anyprecision', 'sgd', 'adagrad'], info='Different optimizer implementation options, for advanced users. Effects of different options are not well documented yet.')
            train_only_after = gr.Textbox(label='Train Only After', value='', info='Only consider text *after* this string in any given chunk for training. For Alpaca datasets, use "### Response:" to only train the response and ignore the input.')
            stop_at_loss = gr.Slider(label='Stop at loss', minimum=0.0, maximum=3.0, step=0.1, value=0.00, info='The process will automatically stop once the desired loss value is reached. (reasonable numbers are 1.5-1.8)')

            with gr.Row():
                higher_rank_limit = gr.Checkbox(label='Enable higher ranks', value=False, info='If checked, changes Rank/Alpha slider above to go much higher. This will not work without a datacenter-class GPU.')
            with gr.Row():
                report_to = gr.Radio(label="Save detailed logs with", value="None", choices=["None", "wandb", "tensorboard"], interactive=True)

        with gr.Row():
            start_button = gr.Button("Start LoRA Training")
            stop_button = gr.Button("Interrupt")

        output = gr.Markdown(value="Ready")

    with gr.Tab('Perplexity evaluation', elem_id='evaluate-tab'):
        with gr.Row():
            with gr.Column():
                models = gr.Dropdown(utils.get_available_models(), label='Models', multiselect=True)
                evaluate_text_file = gr.Dropdown(choices=['wikitext', 'ptb', 'ptb_new'] + utils.get_datasets('training/datasets', 'txt')[1:], value='wikitext', label='Input dataset', info='The raw text file on which the model will be evaluated. The first options are automatically downloaded: wikitext, ptb, and ptb_new. The next options are your local text files under training/datasets.')
                with gr.Row():
                    stride_length = gr.Slider(label='Stride', minimum=1, maximum=2048, value=512, step=1, info='Used to make the evaluation faster at the cost of accuracy. 1 = slowest but most accurate. 512 is a common value.')
                    max_length = gr.Slider(label='max_length', minimum=0, maximum=8096, value=0, step=1, info='The context for each evaluation. If set to 0, the maximum context length for the model will be used.')

                with gr.Row():
                    start_current_evaluation = gr.Button("Evaluate loaded model")
                    start_evaluation = gr.Button("Evaluate selected models")
                    stop_evaluation = gr.Button("Interrupt")

            with gr.Column():
                evaluation_log = gr.Markdown(value='')

        evaluation_table = gr.Dataframe(value=generate_markdown_table(), interactive=True)
        with gr.Row():
            save_comments = gr.Button('Save comments', elem_classes="small-button")
            refresh_table = gr.Button('Refresh the table', elem_classes="small-button")

    # Training events
    all_params = [lora_name, always_override, save_steps, micro_batch_size, batch_size, epochs, learning_rate, lr_scheduler_type, lora_rank, lora_alpha, lora_dropout, cutoff_len, dataset, eval_dataset, format, eval_steps, raw_text_file, overlap_len, newline_favor_len, higher_rank_limit, warmup_steps, optimizer, hard_cut_string, train_only_after, stop_at_loss, report_to]

    copy_from.change(do_copy_params, [copy_from] + all_params, all_params)
    start_button.click(do_train, all_params, output)
    stop_button.click(do_interrupt, None, None, queue=False)
    higher_rank_limit.change(change_rank_limit, [higher_rank_limit], [lora_rank, lora_alpha])

    # Evaluation events. For some reason, the interrupt event
    # doesn't work with the .then() syntax, so I write them one
    # by one in this ugly but functional way.
    ev = start_evaluation.click(calculate_perplexity, [models, evaluate_text_file, stride_length, max_length], evaluation_log, show_progress=False)
    start_evaluation.click(generate_markdown_table, None, evaluation_table, show_progress=False)

    tmp = gr.State('')
    start_current_evaluation.click(lambda: ['current model'], None, tmp)
    ev_cur = start_current_evaluation.click(calculate_perplexity, [tmp, evaluate_text_file, stride_length, max_length], evaluation_log, show_progress=False)
    start_current_evaluation.click(generate_markdown_table, None, evaluation_table, show_progress=False)

    stop_evaluation.click(None, None, None, cancels=[ev, ev_cur], queue=False)
    refresh_table.click(generate_markdown_table, None, evaluation_table, show_progress=True)
    save_comments.click(
        save_past_evaluations, evaluation_table, None).then(
        lambda: "Comments saved.", None, evaluation_log, show_progress=False)


def do_interrupt():
    global WANT_INTERRUPT
    WANT_INTERRUPT = True


def do_copy_params(lora_name: str, *args):
    f_name = f"{shared.args.lora_dir}/{clean_path(None, lora_name)}/training_parameters.json"
    if Path(f_name).is_file():
        with open(f_name, 'r', encoding='utf-8') as format_file:
            params: dict[str, str] = json.load(format_file)
    else:
        params = {}

    result = list()
    for i in range(0, len(PARAMETERS)):
        key = PARAMETERS[i]
        if key in params:
            result.append(params[key])
        else:
            result.append(args[i])

    return result


def change_rank_limit(use_higher_ranks: bool):
    mult = 2 if use_higher_ranks else 1
    return {"maximum": 1024 * mult, "__type__": "update"}, {"maximum": 2048 * mult, "__type__": "update"}


def clean_path(base_path: str, path: str):
    """Strips unusual symbols and forcibly builds a path as relative to the intended directory."""
    # TODO: Probably could do with a security audit to guarantee there's no ways this can be bypassed to target an unwanted path.
    # Or swap it to a strict whitelist of [a-zA-Z_0-9]
    path = path.replace('\\', '/').replace('..', '_')
    if base_path is None:
        return path

    return f'{Path(base_path).absolute()}/{path}'


def backup_adapter(input_folder):
    # Get the creation date of the file adapter_model.bin
    try:
        adapter_file = Path(f"{input_folder}/adapter_model.bin")
        if adapter_file.is_file():

            logger.info("Backing up existing LoRA adapter...")
            creation_date = datetime.fromtimestamp(adapter_file.stat().st_ctime)
            creation_date_str = creation_date.strftime("Backup-%Y-%m-%d")

            # Create the new subfolder
            subfolder_path = Path(f"{input_folder}/{creation_date_str}")
            subfolder_path.mkdir(parents=True, exist_ok=True)

            # Check if the file already exists in the subfolder
            backup_adapter_file = Path(f"{input_folder}/{creation_date_str}/adapter_model.bin")
            if backup_adapter_file.is_file():
                print(" - Backup already exists. Skipping backup process.")
                return

            # Copy existing files to the new subfolder
            existing_files = Path(input_folder).iterdir()
            for file in existing_files:
                if file.is_file():
                    shutil.copy2(file, subfolder_path)
    except Exception as e:
        print("An error occurred in backup_adapter:", str(e))


<<<<<<< HEAD
def do_train(lora_name: str, always_override: bool, save_steps: int, micro_batch_size: int, batch_size: int, epochs: int, learning_rate: str, lr_scheduler_type: str, lora_rank: int, lora_alpha: int, lora_dropout: float, cutoff_len: int, dataset: str, eval_dataset: str, format: str, eval_steps: int, raw_text_file: str, overlap_len: int, newline_favor_len: int, higher_rank_limit: bool, warmup_steps: int, optimizer: str, hard_cut_string: str, train_only_after: str, stop_at_loss: float, report_to: str):
=======
def calc_trainable_parameters(model):
    trainable_params = 0
    all_param = 0
    for _, param in model.named_parameters():
        num_params = param.numel()
        # if using DS Zero 3 and the weights are initialized empty
        if num_params == 0 and hasattr(param, "ds_numel"):
            num_params = param.ds_numel

        all_param += num_params
        if param.requires_grad:
            trainable_params += num_params

    return trainable_params, all_param


def do_train(lora_name: str, always_override: bool, save_steps: int, micro_batch_size: int, batch_size: int, epochs: int, learning_rate: str, lr_scheduler_type: str, lora_rank: int, lora_alpha: int, lora_dropout: float, cutoff_len: int, dataset: str, eval_dataset: str, format: str, eval_steps: int, raw_text_file: str, overlap_len: int, newline_favor_len: int, higher_rank_limit: bool, warmup_steps: int, optimizer: str, hard_cut_string: str, train_only_after: str, stop_at_loss: float):
>>>>>>> 73a0def4

    if shared.args.monkey_patch:
        from monkeypatch.peft_tuners_lora_monkey_patch import (
            replace_peft_model_with_gptq_lora_model
        )
        replace_peft_model_with_gptq_lora_model()

    global WANT_INTERRUPT
    WANT_INTERRUPT = False

    # == Input validation / processing ==
    yield "Prepping..."
    lora_file_path = clean_path(None, lora_name)
    if lora_file_path.strip() == '':
        yield "Missing or invalid LoRA file name input."
        return

    lora_file_path = f"{shared.args.lora_dir}/{lora_file_path}"
    actual_lr = float(learning_rate)
    model_type = type(shared.model).__name__

    if model_type in MODEL_CLASSES:
        model_id = MODEL_CLASSES[model_type]
    else:
        model_id = "llama"
        if model_type == "PeftModelForCausalLM":
            if len(shared.lora_names) > 0:
                yield "You are trying to train a LoRA while you already have another LoRA loaded. This will work, but may have unexpected effects. *(Will continue anyway in 5 seconds, press `Interrupt` to stop.)*"
                logger.warning("Training LoRA over top of another LoRA. May have unexpected effects.")
            else:
                yield "Model ID not matched due to LoRA loading. Consider reloading base model. *(Will continue anyway in 5 seconds, press `Interrupt` to stop.)*"
                logger.warning("Model ID not matched due to LoRA loading. Consider reloading base model.")
        else:
            yield "LoRA training has only currently been validated for LLaMA, OPT, GPT-J, and GPT-NeoX models. Unexpected errors may follow. *(Will continue anyway in 5 seconds, press `Interrupt` to stop.)*"
            logger.warning(f"LoRA training has only currently been validated for LLaMA, OPT, GPT-J, and GPT-NeoX models. (Found model type: {model_type})")

        time.sleep(5)

    if shared.args.wbits > 0 and not shared.args.monkey_patch:
        yield "LoRA training with GPTQ models requires loading with `--monkey-patch`"
        return

    elif not (shared.args.load_in_8bit or shared.args.load_in_4bit) and shared.args.wbits <= 0:
        yield "It is highly recommended you use `--load-in-8bit` for LoRA training. *(Will continue anyway in 2 seconds, press `Interrupt` to stop.)*"
        logger.warning("It is highly recommended you use `--load-in-8bit` for LoRA training.")
        time.sleep(2)  # Give it a moment for the message to show in UI before continuing

    if cutoff_len <= 0 or micro_batch_size <= 0 or batch_size <= 0 or actual_lr <= 0 or lora_rank <= 0 or lora_alpha <= 0:
        yield "Cannot input zeroes."
        return

    gradient_accumulation_steps = batch_size // micro_batch_size
    shared.tokenizer.pad_token_id = 0
    shared.tokenizer.padding_side = "left"

    def encode(text, add_bos_token):
        result = shared.tokenizer.encode(text, truncation=True, max_length=cutoff_len)
        if not add_bos_token and result[0] == shared.tokenizer.bos_token_id:
            result = result[1:]
        return result

    def tokenize(prompt):

        if train_only_after == '' or train_only_after not in prompt:
            input_ids = encode(prompt, True)
            input_ids = [shared.tokenizer.pad_token_id] * (cutoff_len - len(input_ids)) + input_ids
            labels = [1] * len(input_ids)

        else:
            ind = prompt.index(train_only_after) + len(train_only_after)
            before_tokens = encode(prompt[:ind], True)
            after_tokens = encode(prompt[ind:], False)

            full_length = len(after_tokens) + len(before_tokens)
            if full_length > cutoff_len:
                after_tokens = after_tokens[:cutoff_len - len(before_tokens)]
            else:
                before_tokens = [shared.tokenizer.pad_token_id] * (cutoff_len - full_length) + before_tokens

            input_ids = before_tokens + after_tokens
            labels = [-100] * len(before_tokens) + [1] * len(after_tokens)

        input_ids = torch.tensor(input_ids)
        return {
            "input_ids": input_ids,
            "labels": labels,
            "attention_mask": input_ids.ne(shared.tokenizer.pad_token_id),
        }

    train_template.clear()

    # == Prep the dataset, format, etc ==
    if raw_text_file not in ['None', '']:
        logger.info("Loading raw text file dataset...")

        train_template["template_type"] = "raw_text"

        with open(clean_path('training/datasets', f'{raw_text_file}.txt'), 'r', encoding='utf-8') as file:
            raw_text = file.read().replace('\r', '')

        cut_string = hard_cut_string.replace('\\n', '\n')
        out_tokens = []
        for text_part in raw_text.split(cut_string):
            if text_part.strip() == '':
                continue

            tokens = shared.tokenizer.encode(text_part)
            step = cutoff_len - overlap_len
            if step <= 0:
                yield f"Error: overlap_len ({overlap_len}) cannot be greater than or equal to cutoff_len ({cutoff_len})"
                return

            tokens = list(split_chunks(tokens, step))
            for i in range(1, len(tokens)):
                tokens[i] = tokens[i - 1][-overlap_len:] + tokens[i]

            out_tokens.extend(tokens)
            del tokens

        del raw_text  # Note: could be a gig for a large dataset, so delete redundant data as we go to be safe on RAM
        text_chunks = [shared.tokenizer.decode(x) for x in out_tokens]
        del out_tokens
        if newline_favor_len > 0:
            text_chunks = [cut_chunk_for_newline(x, newline_favor_len) for x in text_chunks]

        train_data = Dataset.from_list([tokenize(x) for x in text_chunks])
        del text_chunks
        eval_data = None
    else:
        if dataset in ['None', '']:
            yield "**Missing dataset choice input, cannot continue.**"
            return

        if format in ['None', '']:
            yield "**Missing format choice input, cannot continue.**"
            return

        train_template["template_type"] = "dataset"

        with open(clean_path('training/formats', f'{format}.json'), 'r', encoding='utf-8-sig') as formatFile:
            format_data: dict[str, str] = json.load(formatFile)

        # == store training prompt ==
        for _, value in format_data.items():
            prompt_key = f"template_{len(train_template)}"
            train_template[prompt_key] = value

        def generate_prompt(data_point: dict[str, str]):
            for options, data in format_data.items():
                if set(options.split(',')) == set(x[0] for x in data_point.items() if (x[1] is not None and len(x[1].strip()) > 0)):
                    for key, val in data_point.items():
                        if val is not None:
                            data = data.replace(f'%{key}%', val)
                    return data
            raise RuntimeError(f'Data-point "{data_point}" has no keyset match within format "{list(format_data.keys())}"')

        def generate_and_tokenize_prompt(data_point):
            prompt = generate_prompt(data_point)
            return tokenize(prompt)

        logger.info("Loading JSON datasets...")
        data = load_dataset("json", data_files=clean_path('training/datasets', f'{dataset}.json'))
        train_data = data['train'].map(generate_and_tokenize_prompt, new_fingerprint='%030x' % random.randrange(16**30))

        if eval_dataset == 'None':
            eval_data = None
        else:
            eval_data = load_dataset("json", data_files=clean_path('training/datasets', f'{eval_dataset}.json'))
            eval_data = eval_data['train'].map(generate_and_tokenize_prompt, new_fingerprint='%030x' % random.randrange(16**30))

    # == Start prepping the model itself ==
    if not hasattr(shared.model, 'lm_head') or hasattr(shared.model.lm_head, 'weight'):
        logger.info("Getting model ready...")
        prepare_model_for_int8_training(shared.model)

    logger.info("Prepping for training...")
    config = LoraConfig(
        r=lora_rank,
        lora_alpha=lora_alpha,
        target_modules=model_to_lora_modules[model_id],
        lora_dropout=lora_dropout,
        bias="none",
        task_type="CAUSAL_LM"
    )

    # == Backup the existing adapter ==
    if not always_override:
        backup_adapter(lora_file_path)

    # == get model trainable params
    model_trainable_params, model_all_params = calc_trainable_parameters(shared.model)

    try:
        logger.info("Creating LoRA model...")
        lora_model = get_peft_model(shared.model, config)
        if not always_override and Path(f"{lora_file_path}/adapter_model.bin").is_file():
            logger.info("Loading existing LoRA data...")
            state_dict_peft = torch.load(f"{lora_file_path}/adapter_model.bin")
            set_peft_model_state_dict(lora_model, state_dict_peft)
    except:
        yield traceback.format_exc()
        return

    if shared.args.monkey_patch:
        for n, m in lora_model.named_modules():
            if '4bit' in str(type(m)):
                if m.is_v1_model:
                    m.zeros = m.zeros.half()

                m.scales = m.scales.half()

    class Tracked():
        def __init__(self):
            self.current_steps = 0
            self.max_steps = 0
            self.did_save = False

    tracked = Tracked()
    actual_save_steps = math.ceil(save_steps / gradient_accumulation_steps)

    class Callbacks(transformers.TrainerCallback):
        def on_step_begin(self, args: transformers.TrainingArguments, state: transformers.TrainerState, control: transformers.TrainerControl, **kwargs):
            tracked.current_steps = state.global_step * gradient_accumulation_steps
            tracked.max_steps = state.max_steps * gradient_accumulation_steps
            if WANT_INTERRUPT:
                control.should_epoch_stop = True
                control.should_training_stop = True
            elif state.global_step > 0 and actual_save_steps > 0 and state.global_step % actual_save_steps == 0:
                lora_model.save_pretrained(f"{lora_file_path}/checkpoint-{tracked.current_steps}/")
                # Save log
                with open(f"{lora_file_path}/checkpoint-{tracked.current_steps}/training_log.json", 'w', encoding='utf-8') as file:
                    json.dump(train_log, file, indent=2)
                # == Save training prompt ==
                with open(f"{lora_file_path}/checkpoint-{tracked.current_steps}/training_prompt.json", 'w', encoding='utf-8') as file:
                    json.dump(train_template, file, indent=2)

        def on_substep_end(self, args: transformers.TrainingArguments, state: transformers.TrainerState, control: transformers.TrainerControl, **kwargs):
            tracked.current_steps += 1
            if WANT_INTERRUPT:
                control.should_epoch_stop = True
                control.should_training_stop = True

        def on_log(self, args: transformers.TrainingArguments, state: transformers.TrainerState, control: transformers.TrainerControl, logs, **kwargs):
            train_log.update(logs)
            train_log.update({"current_steps": tracked.current_steps})
            if WANT_INTERRUPT:
                print("\033[1;31;1mInterrupted by user\033[0;37;0m")

            print(f"\033[1;30;40mStep: {tracked.current_steps} \033[0;37;0m", end='')
            if 'loss' in logs:
                loss = float(logs['loss'])
                if loss <= stop_at_loss:
                    control.should_epoch_stop = True
                    control.should_training_stop = True
                    print(f"\033[1;31;1mStop Loss {stop_at_loss} reached.\033[0;37;0m")

    trainer = transformers.Trainer(
        model=lora_model,
        train_dataset=train_data,
        eval_dataset=eval_data,
        args=transformers.TrainingArguments(
            report_to=None,
            per_device_train_batch_size=micro_batch_size,
            gradient_accumulation_steps=gradient_accumulation_steps,
            warmup_steps=math.ceil(warmup_steps / gradient_accumulation_steps),
            num_train_epochs=epochs,
            learning_rate=actual_lr,
            fp16=False if shared.args.cpu else True,
            optim=optimizer,
            logging_steps=2 if stop_at_loss > 0 else 5,
            evaluation_strategy="steps" if eval_data is not None else "no",
            eval_steps=math.ceil(eval_steps / gradient_accumulation_steps) if eval_data is not None else None,
            save_strategy="steps" if eval_data is not None else "no",
            output_dir=lora_file_path,
            lr_scheduler_type=lr_scheduler_type,
            load_best_model_at_end=eval_data is not None,
            # TODO: Enable multi-device support
            ddp_find_unused_parameters=None,
            no_cuda=shared.args.cpu,
            report_to=report_to if report_to != "None" else None
        ),
        data_collator=transformers.DataCollatorForLanguageModeling(shared.tokenizer, mlm=False),
        callbacks=list([Callbacks()])
    )

    lora_model.config.use_cache = False

    if torch.__version__ >= "2" and sys.platform != "win32":
        lora_model = torch.compile(lora_model)

    # == Save parameters for reuse ==
    with open(f"{lora_file_path}/training_parameters.json", 'w', encoding='utf-8') as file:
        vars = locals()
        json.dump({x: vars[x] for x in PARAMETERS}, file, indent=2)

    # == Save training prompt ==
    with open(f"{lora_file_path}/training_prompt.json", 'w', encoding='utf-8') as file:
        json.dump(train_template, file, indent=2)

    # == Main run and monitor loop ==
    logger.info("Starting training...")
    yield "Starting..."

    lora_trainable_param, lora_all_param = calc_trainable_parameters(lora_model)

    if lora_all_param > 0:
        print(f"Trainable params: {lora_trainable_param:,d} ({100 * lora_trainable_param / lora_all_param:.4f} %), All params: {lora_all_param:,d} (Model: {model_all_params:,d})")

    train_log.update({"base_model_name": shared.model_name})
    train_log.update({"base_model_class": shared.model.__class__.__name__})
    train_log.update({"base_loaded_in_4bit": getattr(lora_model, "is_loaded_in_4bit", False)})
    train_log.update({"base_loaded_in_8bit": getattr(lora_model, "is_loaded_in_8bit", False)})

    if stop_at_loss > 0:
        print(f"Monitoring loss \033[1;31;1m(Auto-Stop at: {stop_at_loss})\033[0;37;0m")

    if WANT_INTERRUPT:
        yield "Interrupted before start."
        return
    
    def log_train_dataset(trainer):
        decoded_entries = []
        # Try to decode the entries and write the log file
        try:
            # Iterate over the first 10 elements in the dataset (or fewer if there are less than 10)
            for i in range(min(10, len(trainer.train_dataset))):
                decoded_text = shared.tokenizer.decode(trainer.train_dataset[i]['input_ids'])
                decoded_entries.append({"value": decoded_text})

            # Write the log file
            Path('logs').mkdir(exist_ok=True)
            with open(Path('logs/train_dataset_sample.json'), 'w') as json_file:
                json.dump(decoded_entries, json_file, indent=4)

            logger.info("Log file 'train_dataset_sample.json' created in the 'logs' directory.")
        except Exception as e:
            logger.error(f"Failed to create log file due to error: {e}")

    def threaded_run():
        log_train_dataset(trainer)
        trainer.train()
        # Note: save in the thread in case the gradio thread breaks (eg browser closed)
        lora_model.save_pretrained(lora_file_path)
        logger.info("LoRA training run is completed and saved.")
        # Save log
        with open(f"{lora_file_path}/training_log.json", 'w', encoding='utf-8') as file:
            json.dump(train_log, file, indent=2)

    thread = threading.Thread(target=threaded_run)
    thread.start()
    last_step = 0
    start_time = time.perf_counter()

    while thread.is_alive():
        time.sleep(0.5)
        if WANT_INTERRUPT:
            yield "Interrupting, please wait... *(Run will stop after the current training step completes.)*"

        elif tracked.current_steps != last_step:
            last_step = tracked.current_steps
            time_elapsed = time.perf_counter() - start_time
            if time_elapsed <= 0:
                timer_info = ""
                total_time_estimate = 999
            else:
                its = tracked.current_steps / time_elapsed
                if its > 1:
                    timer_info = f"`{its:.2f}` it/s"
                else:
                    timer_info = f"`{1.0/its:.2f}` s/it"

                total_time_estimate = (1.0 / its) * (tracked.max_steps)

            yield f"Running... **{tracked.current_steps}** / **{tracked.max_steps}** ... {timer_info}, {format_time(time_elapsed)} / {format_time(total_time_estimate)} ... {format_time(total_time_estimate - time_elapsed)} remaining"

    # Saving in the train thread might fail if an error occurs, so save here if so.
    if not tracked.did_save:
        logger.info("Training complete, saving...")
        lora_model.save_pretrained(lora_file_path)

    if WANT_INTERRUPT:
        logger.info("Training interrupted.")
        yield f"Interrupted. Incomplete LoRA saved to `{lora_file_path}`"
    else:
        logger.info("Training complete!")
        yield f"Done! LoRA saved to `{lora_file_path}`"


def split_chunks(arr, step):
    for i in range(0, len(arr), step):
        yield arr[i:i + step]


def cut_chunk_for_newline(chunk: str, max_length: int):
    if '\n' not in chunk:
        return chunk

    first_newline = chunk.index('\n')
    if first_newline < max_length:
        chunk = chunk[first_newline + 1:]

    if '\n' not in chunk:
        return chunk

    last_newline = chunk.rindex('\n')
    if len(chunk) - last_newline < max_length:
        chunk = chunk[:last_newline]

    return chunk


def format_time(seconds: float):
    if seconds < 120:
        return f"`{seconds:.0f}` seconds"

    minutes = seconds / 60
    if minutes < 120:
        return f"`{minutes:.0f}` minutes"

    hours = minutes / 60
    return f"`{hours:.0f}` hours"<|MERGE_RESOLUTION|>--- conflicted
+++ resolved
@@ -1,7 +1,7 @@
 import os
 
 os.environ["WANDB_MODE"] = "offline"
-os.environ["WANDB_DISABLED"] = "true"
+# os.environ["WANDB_DISABLED"] = "true"
 
 import json
 import math
@@ -247,9 +247,6 @@
         print("An error occurred in backup_adapter:", str(e))
 
 
-<<<<<<< HEAD
-def do_train(lora_name: str, always_override: bool, save_steps: int, micro_batch_size: int, batch_size: int, epochs: int, learning_rate: str, lr_scheduler_type: str, lora_rank: int, lora_alpha: int, lora_dropout: float, cutoff_len: int, dataset: str, eval_dataset: str, format: str, eval_steps: int, raw_text_file: str, overlap_len: int, newline_favor_len: int, higher_rank_limit: bool, warmup_steps: int, optimizer: str, hard_cut_string: str, train_only_after: str, stop_at_loss: float, report_to: str):
-=======
 def calc_trainable_parameters(model):
     trainable_params = 0
     all_param = 0
@@ -266,8 +263,7 @@
     return trainable_params, all_param
 
 
-def do_train(lora_name: str, always_override: bool, save_steps: int, micro_batch_size: int, batch_size: int, epochs: int, learning_rate: str, lr_scheduler_type: str, lora_rank: int, lora_alpha: int, lora_dropout: float, cutoff_len: int, dataset: str, eval_dataset: str, format: str, eval_steps: int, raw_text_file: str, overlap_len: int, newline_favor_len: int, higher_rank_limit: bool, warmup_steps: int, optimizer: str, hard_cut_string: str, train_only_after: str, stop_at_loss: float):
->>>>>>> 73a0def4
+def do_train(lora_name: str, always_override: bool, save_steps: int, micro_batch_size: int, batch_size: int, epochs: int, learning_rate: str, lr_scheduler_type: str, lora_rank: int, lora_alpha: int, lora_dropout: float, cutoff_len: int, dataset: str, eval_dataset: str, format: str, eval_steps: int, raw_text_file: str, overlap_len: int, newline_favor_len: int, higher_rank_limit: bool, warmup_steps: int, optimizer: str, hard_cut_string: str, train_only_after: str, stop_at_loss: float, report_to: str):
 
     if shared.args.monkey_patch:
         from monkeypatch.peft_tuners_lora_monkey_patch import (
@@ -529,7 +525,7 @@
         train_dataset=train_data,
         eval_dataset=eval_data,
         args=transformers.TrainingArguments(
-            report_to=None,
+            report_to=report_to if report_to != "None" else None,
             per_device_train_batch_size=micro_batch_size,
             gradient_accumulation_steps=gradient_accumulation_steps,
             warmup_steps=math.ceil(warmup_steps / gradient_accumulation_steps),
@@ -547,7 +543,6 @@
             # TODO: Enable multi-device support
             ddp_find_unused_parameters=None,
             no_cuda=shared.args.cpu,
-            report_to=report_to if report_to != "None" else None
         ),
         data_collator=transformers.DataCollatorForLanguageModeling(shared.tokenizer, mlm=False),
         callbacks=list([Callbacks()])
