import json
import math
import random
import sys
import threading
import time
import traceback
from pathlib import Path

import gradio as gr
import torch
import transformers
from datasets import Dataset, load_dataset
from peft import (
    LoraConfig,
    get_peft_model,
    prepare_model_for_int8_training,
    set_peft_model_state_dict
)

from modules import shared, ui, utils
from modules.evaluate import (
    calculate_perplexity,
    generate_markdown_table,
    save_past_evaluations
)
from modules.logging_colors import logger

# This mapping is from a very recent commit, not yet released.
# If not available, default to a backup map for some common model types.
try:
    from peft.utils.other import \
        TRANSFORMERS_MODELS_TO_LORA_TARGET_MODULES_MAPPING as \
        model_to_lora_modules
    from transformers.models.auto.modeling_auto import (
        MODEL_FOR_CAUSAL_LM_MAPPING_NAMES
    )
    MODEL_CLASSES = {v: k for k, v in MODEL_FOR_CAUSAL_LM_MAPPING_NAMES}
except:
    standard_modules = ["q_proj", "v_proj"]
    model_to_lora_modules = {"llama": standard_modules, "opt": standard_modules, "gptj": standard_modules, "gpt_neox": ["query_key_value"], "rw": ["query_key_value"]}
    MODEL_CLASSES = {
        "LlamaForCausalLM": "llama",
        "OPTForCausalLM": "opt",
        "GPTJForCausalLM": "gptj",
        "GPTNeoXForCausalLM": "gpt_neox",
        "RWForCausalLM": "rw"

    }

train_log = {}
train_template = {}

WANT_INTERRUPT = False
PARAMETERS = ["lora_name", "always_override", "save_steps", "micro_batch_size", "batch_size", "epochs", "learning_rate", "lr_scheduler_type", "lora_rank", "lora_alpha", "lora_dropout", "cutoff_len", "dataset", "eval_dataset", "format", "eval_steps", "raw_text_file", "overlap_len", "newline_favor_len", "higher_rank_limit", "warmup_steps", "optimizer", "hard_cut_string", "train_only_after", "stop_at_loss"]


def create_train_interface():
    with gr.Tab('Train LoRA', elem_id='lora-train-tab'):
        gr.Markdown("Confused? [[Click here for a guide]](https://github.com/oobabooga/text-generation-webui/blob/main/docs/Training-LoRAs.md)")

        with gr.Row():
            lora_name = gr.Textbox(label='Name', info='The name of your new LoRA file')
            always_override = gr.Checkbox(label='Override Existing Files', value=False, info='If the name given is the same as an existing file, checking this will replace that file. Leaving unchecked will load that file and continue from it (must use the same rank value as the original had).')
            save_steps = gr.Number(label='Save every n steps', value=0, info='If above 0, a checkpoint of the LoRA will be saved every time this many steps pass.')

        with gr.Row():
            copy_from = gr.Dropdown(label='Copy parameters from', value='None', choices=utils.get_available_loras())
            ui.create_refresh_button(copy_from, lambda: None, lambda: {'choices': utils.get_available_loras()}, 'refresh-button')

        with gr.Row():
            # TODO: Implement multi-device support.
            micro_batch_size = gr.Slider(label='Micro Batch Size', value=4, minimum=1, maximum=128, step=1, info='Per-device batch size (NOTE: multiple devices not yet implemented). Increasing this will increase VRAM usage.')
            batch_size = gr.Slider(label='Batch Size', value=128, minimum=0, maximum=1024, step=4, info='Global batch size. The two batch sizes together determine gradient accumulation (gradientAccum = batch / microBatch). Higher gradient accum values lead to better quality training.')

        with gr.Row():
            epochs = gr.Number(label='Epochs', value=3, info='Number of times every entry in the dataset should be fed into training. So 1 means feed each item in once, 5 means feed it in five times, etc.')
            learning_rate = gr.Textbox(label='Learning Rate', value='3e-4', info='Learning rate, in scientific notation. 3e-4 is a good starting base point. 1e-2 is extremely high, 1e-6 is extremely low.')
            lr_scheduler_type = gr.Dropdown(label='LR Scheduler', value='linear', choices=['linear', 'constant', 'constant_with_warmup', 'cosine', 'cosine_with_restarts', 'polynomial', 'inverse_sqrt'], info='Learning rate scheduler - defines how the learning rate changes over time. "Constant" means never change, "linear" means to go in a straight line from the learning rate down to 0, cosine follows a curve, etc.')

        # TODO: What is the actual maximum rank? Likely distinct per model. This might be better to somehow be on a log scale.
        lora_rank = gr.Slider(label='LoRA Rank', value=32, minimum=0, maximum=1024, step=4, info='LoRA Rank, or dimension count. Higher values produce a larger file with better control over the model\'s content. Smaller values produce a smaller file with less overall control. Small values like 4 or 8 are great for stylistic guidance, higher values like 128 or 256 are good for teaching content upgrades, extremely high values (1024+) are difficult to train but may improve fine-detail learning for large datasets. Higher ranks also require higher VRAM.')
        lora_alpha = gr.Slider(label='LoRA Alpha', value=64, minimum=0, maximum=2048, step=4, info='LoRA Alpha. This divided by the rank becomes the scaling of the LoRA. Higher means stronger. A good standard value is twice your Rank.')

        cutoff_len = gr.Slider(label='Cutoff Length', minimum=0, maximum=2048, value=256, step=32, info='Cutoff length for text input. Essentially, how long of a line of text to feed in at a time. Higher values require drastically more VRAM.')

        with gr.Tab(label='Formatted Dataset'):
            with gr.Row():
                dataset = gr.Dropdown(choices=utils.get_datasets('training/datasets', 'json'), value='None', label='Dataset', info='The dataset file to use for training.')
                ui.create_refresh_button(dataset, lambda: None, lambda: {'choices': utils.get_datasets('training/datasets', 'json')}, 'refresh-button')
                eval_dataset = gr.Dropdown(choices=utils.get_datasets('training/datasets', 'json'), value='None', label='Evaluation Dataset', info='The (optional) dataset file used to evaluate the model after training.')
                ui.create_refresh_button(eval_dataset, lambda: None, lambda: {'choices': utils.get_datasets('training/datasets', 'json')}, 'refresh-button')
                format = gr.Dropdown(choices=utils.get_datasets('training/formats', 'json'), value='None', label='Data Format', info='The format file used to decide how to format the dataset input.')
                ui.create_refresh_button(format, lambda: None, lambda: {'choices': utils.get_datasets('training/formats', 'json')}, 'refresh-button')

            eval_steps = gr.Number(label='Evaluate every n steps', value=100, info='If an evaluation dataset is given, test it every time this many steps pass.')

        with gr.Tab(label="Raw text file"):
            with gr.Row():
                raw_text_file = gr.Dropdown(choices=utils.get_datasets('training/datasets', 'txt'), value='None', label='Text file', info='The raw text file to use for training.')
                ui.create_refresh_button(raw_text_file, lambda: None, lambda: {'choices': utils.get_datasets('training/datasets', 'txt')}, 'refresh-button')
                hard_cut_string = gr.Textbox(label='Hard Cut String', value='\\n\\n\\n', info='String that indicates a hard cut between text parts. Helps prevent unwanted overlap.')

            with gr.Row():
                overlap_len = gr.Slider(label='Overlap Length', minimum=0, maximum=512, value=128, step=16, info='Overlap length - ie how many tokens from the prior chunk of text to include into the next chunk. (The chunks themselves will be of a size determined by Cutoff Length below). Setting overlap to exactly half the cutoff length may be ideal.')
                newline_favor_len = gr.Slider(label='Prefer Newline Cut Length', minimum=0, maximum=512, value=128, step=16, info='Length (in characters, not tokens) of the maximum distance to shift an overlap cut by to ensure chunks cut at newlines. If too low, cuts may occur in the middle of lines.')

        with gr.Accordion(label='Advanced Options', open=False):
            lora_dropout = gr.Slider(label='LoRA Dropout', minimum=0.0, maximum=1.0, step=0.025, value=0.05, info='Percentage probability for dropout of LoRA layers. This can help reduce overfitting. Most users should leave at default.')
            warmup_steps = gr.Number(label='Warmup Steps', value=100, info='For this many steps at the start, the learning rate will be lower than normal. This helps the trainer prepare the model and precompute statistics to improve the quality of training after the start.')
            optimizer = gr.Dropdown(label='Optimizer', value='adamw_torch', choices=['adamw_hf', 'adamw_torch', 'adamw_torch_fused', 'adamw_torch_xla', 'adamw_apex_fused', 'adafactor', 'adamw_bnb_8bit', 'adamw_anyprecision', 'sgd', 'adagrad'], info='Different optimizer implementation options, for advanced users. Effects of different options are not well documented yet.')
            train_only_after = gr.Textbox(label='Train Only After', value='', info='Only consider text *after* this string in any given chunk for training. For Alpaca datasets, use "### Response:" to only train the response and ignore the input.')
            stop_at_loss = gr.Slider(label='Stop at loss', minimum=0.0, maximum=3.0, step=0.1, value=0.00, info='The process will automatically stop once the desired loss value is reached. (reasonable numbers are 1.5-1.8)')

            with gr.Row():
                higher_rank_limit = gr.Checkbox(label='Enable higher ranks', value=False, info='If checked, changes Rank/Alpha slider above to go much higher. This will not work without a datacenter-class GPU.')

        with gr.Row():
            start_button = gr.Button("Start LoRA Training")
            stop_button = gr.Button("Interrupt")

        output = gr.Markdown(value="Ready")

    with gr.Tab('Perplexity evaluation', elem_id='evaluate-tab'):
        with gr.Row():
            with gr.Column():
                models = gr.Dropdown(utils.get_available_models(), label='Models', multiselect=True)
                evaluate_text_file = gr.Dropdown(choices=['wikitext', 'ptb', 'ptb_new'] + utils.get_datasets('training/datasets', 'txt')[1:], value='wikitext', label='Input dataset', info='The raw text file on which the model will be evaluated. The first options are automatically downloaded: wikitext, ptb, and ptb_new. The next options are your local text files under training/datasets.')
                with gr.Row():
                    stride_length = gr.Slider(label='Stride', minimum=1, maximum=2048, value=512, step=1, info='Used to make the evaluation faster at the cost of accuracy. 1 = slowest but most accurate. 512 is a common value.')
                    max_length = gr.Slider(label='max_length', minimum=0, maximum=8096, value=0, step=1, info='The context for each evaluation. If set to 0, the maximum context length for the model will be used.')

                with gr.Row():
                    start_current_evaluation = gr.Button("Evaluate loaded model")
                    start_evaluation = gr.Button("Evaluate selected models")
                    stop_evaluation = gr.Button("Interrupt")

            with gr.Column():
                evaluation_log = gr.Markdown(value='')

        evaluation_table = gr.Dataframe(value=generate_markdown_table(), interactive=True)
        with gr.Row():
            save_comments = gr.Button('Save comments', elem_classes="small-button")
            refresh_table = gr.Button('Refresh the table', elem_classes="small-button")

    # Training events
    all_params = [lora_name, always_override, save_steps, micro_batch_size, batch_size, epochs, learning_rate, lr_scheduler_type, lora_rank, lora_alpha, lora_dropout, cutoff_len, dataset, eval_dataset, format, eval_steps, raw_text_file, overlap_len, newline_favor_len, higher_rank_limit, warmup_steps, optimizer, hard_cut_string, train_only_after, stop_at_loss]
    copy_from.change(do_copy_params, [copy_from] + all_params, all_params)
    start_button.click(do_train, all_params, output)
    stop_button.click(do_interrupt, None, None, queue=False)
    higher_rank_limit.change(change_rank_limit, [higher_rank_limit], [lora_rank, lora_alpha])

    # Evaluation events. For some reason, the interrupt event
    # doesn't work with the .then() syntax, so I write them one
    # by one in this ugly but functional way.
    ev = start_evaluation.click(calculate_perplexity, [models, evaluate_text_file, stride_length, max_length], evaluation_log, show_progress=False)
    start_evaluation.click(generate_markdown_table, None, evaluation_table, show_progress=False)

    tmp = gr.State('')
    start_current_evaluation.click(lambda: ['current model'], None, tmp)
    ev_cur = start_current_evaluation.click(calculate_perplexity, [tmp, evaluate_text_file, stride_length, max_length], evaluation_log, show_progress=False)
    start_current_evaluation.click(generate_markdown_table, None, evaluation_table, show_progress=False)

    stop_evaluation.click(None, None, None, cancels=[ev, ev_cur], queue=False)
    refresh_table.click(generate_markdown_table, None, evaluation_table, show_progress=True)
    save_comments.click(
        save_past_evaluations, evaluation_table, None).then(
        lambda: "Comments saved.", None, evaluation_log, show_progress=False)


def do_interrupt():
    global WANT_INTERRUPT
    WANT_INTERRUPT = True


def do_copy_params(lora_name: str, *args):
    f_name = f"{shared.args.lora_dir}/{clean_path(None, lora_name)}/training_parameters.json"
    if Path(f_name).is_file():
        with open(f_name, 'r', encoding='utf-8') as format_file:
            params: dict[str, str] = json.load(format_file)
    else:
        params = {}

    result = list()
    for i in range(0, len(PARAMETERS)):
        key = PARAMETERS[i]
        if key in params:
            result.append(params[key])
        else:
            result.append(args[i])

    return result


def change_rank_limit(use_higher_ranks: bool):
    mult = 2 if use_higher_ranks else 1
    return {"maximum": 1024 * mult, "__type__": "update"}, {"maximum": 2048 * mult, "__type__": "update"}


def clean_path(base_path: str, path: str):
    """Strips unusual symbols and forcibly builds a path as relative to the intended directory."""
    # TODO: Probably could do with a security audit to guarantee there's no ways this can be bypassed to target an unwanted path.
    # Or swap it to a strict whitelist of [a-zA-Z_0-9]
    path = path.replace('\\', '/').replace('..', '_')
    if base_path is None:
        return path

    return f'{Path(base_path).absolute()}/{path}'


def do_train(lora_name: str, always_override: bool, save_steps: int, micro_batch_size: int, batch_size: int, epochs: int, learning_rate: str, lr_scheduler_type: str, lora_rank: int, lora_alpha: int, lora_dropout: float, cutoff_len: int, dataset: str, eval_dataset: str, format: str, eval_steps: int, raw_text_file: str, overlap_len: int, newline_favor_len: int, higher_rank_limit: bool, warmup_steps: int, optimizer: str, hard_cut_string: str, train_only_after: str, stop_at_loss: float):

    if shared.args.monkey_patch:
        from monkeypatch.peft_tuners_lora_monkey_patch import (
            replace_peft_model_with_gptq_lora_model
        )
        replace_peft_model_with_gptq_lora_model()

    global WANT_INTERRUPT
    WANT_INTERRUPT = False

    # == Input validation / processing ==
    yield "Prepping..."
    lora_file_path = clean_path(None, lora_name)
    if lora_file_path.strip() == '':
        yield "Missing or invalid LoRA file name input."
        return

    lora_file_path = f"{shared.args.lora_dir}/{lora_file_path}"
    actual_lr = float(learning_rate)
    model_type = type(shared.model).__name__

    if model_type in MODEL_CLASSES:
        model_id = MODEL_CLASSES[model_type]
    else:
        model_id = "llama"
        if model_type == "PeftModelForCausalLM":
            if len(shared.args.lora_names) > 0:
                yield "You are trying to train a LoRA while you already have another LoRA loaded. This will work, but may have unexpected effects. *(Will continue anyway in 5 seconds, press `Interrupt` to stop.)*"
                logger.warning("Training LoRA over top of another LoRA. May have unexpected effects.")
            else:
                yield "Model ID not matched due to LoRA loading. Consider reloading base model. *(Will continue anyway in 5 seconds, press `Interrupt` to stop.)*"
                logger.warning("Model ID not matched due to LoRA loading. Consider reloading base model.")
        else:
            yield "LoRA training has only currently been validated for LLaMA, OPT, GPT-J, and GPT-NeoX models. Unexpected errors may follow. *(Will continue anyway in 5 seconds, press `Interrupt` to stop.)*"
            logger.warning(f"LoRA training has only currently been validated for LLaMA, OPT, GPT-J, and GPT-NeoX models. (Found model type: {model_type})")

        time.sleep(5)

    if shared.args.wbits > 0 and not shared.args.monkey_patch:
        yield "LoRA training with GPTQ models requires loading with `--monkey-patch`"
        return

    elif not (shared.args.load_in_8bit or shared.args.load_in_4bit) and shared.args.wbits <= 0:
        yield "It is highly recommended you use `--load-in-8bit` for LoRA training. *(Will continue anyway in 2 seconds, press `Interrupt` to stop.)*"
        logger.warning("It is highly recommended you use `--load-in-8bit` for LoRA training.")
        time.sleep(2)  # Give it a moment for the message to show in UI before continuing

    if cutoff_len <= 0 or micro_batch_size <= 0 or batch_size <= 0 or actual_lr <= 0 or lora_rank <= 0 or lora_alpha <= 0:
        yield "Cannot input zeroes."
        return

    gradient_accumulation_steps = batch_size // micro_batch_size
    shared.tokenizer.pad_token_id = 0
    shared.tokenizer.padding_side = "left"

    def encode(text, add_bos_token):
        result = shared.tokenizer.encode(text, truncation=True, max_length=cutoff_len)
        if not add_bos_token and result[0] == shared.tokenizer.bos_token_id:
            result = result[1:]
        return result

    def tokenize(prompt):

        if train_only_after == '' or train_only_after not in prompt:
            input_ids = encode(prompt, True)
            input_ids = [shared.tokenizer.pad_token_id] * (cutoff_len - len(input_ids)) + input_ids
            labels = [1] * len(input_ids)

        else:
            ind = prompt.index(train_only_after) + len(train_only_after)
            before_tokens = encode(prompt[:ind], True)
            after_tokens = encode(prompt[ind:], False)

            full_length = len(after_tokens) + len(before_tokens)
            if full_length > cutoff_len:
                after_tokens = after_tokens[:cutoff_len - len(before_tokens)]
            else:
                before_tokens = [shared.tokenizer.pad_token_id] * (cutoff_len - full_length) + before_tokens

            input_ids = before_tokens + after_tokens
            labels = [-100] * len(before_tokens) + [1] * len(after_tokens)

        input_ids = torch.tensor(input_ids)
        return {
            "input_ids": input_ids,
            "labels": labels,
            "attention_mask": input_ids.ne(shared.tokenizer.pad_token_id),
        }

    train_template.clear()

    # == Prep the dataset, format, etc ==
    if raw_text_file not in ['None', '']:
        logger.info("Loading raw text file dataset...")

        train_template["template_type"] = "raw_text"

        with open(clean_path('training/datasets', f'{raw_text_file}.txt'), 'r', encoding='utf-8') as file:
            raw_text = file.read().replace('\r', '')

        cut_string = hard_cut_string.replace('\\n', '\n')
        out_tokens = []
        for text_part in raw_text.split(cut_string):
            if text_part.strip() == '':
                continue

            tokens = shared.tokenizer.encode(text_part)
            step = cutoff_len - overlap_len
            if step <= 0:
                yield f"Error: overlap_len ({overlap_len}) cannot be greater than or equal to cutoff_len ({cutoff_len})"
                return

            tokens = list(split_chunks(tokens, step))
            for i in range(1, len(tokens)):
                tokens[i] = tokens[i - 1][-overlap_len:] + tokens[i]

            out_tokens.extend(tokens)
            del tokens

        del raw_text  # Note: could be a gig for a large dataset, so delete redundant data as we go to be safe on RAM
        text_chunks = [shared.tokenizer.decode(x) for x in out_tokens]
        del out_tokens
        if newline_favor_len > 0:
            text_chunks = [cut_chunk_for_newline(x, newline_favor_len) for x in text_chunks]

        train_data = Dataset.from_list([tokenize(x) for x in text_chunks])
        del text_chunks
        eval_data = None
    else:
        if dataset in ['None', '']:
            yield "**Missing dataset choice input, cannot continue.**"
            return

        if format in ['None', '']:
            yield "**Missing format choice input, cannot continue.**"
            return

        train_template["template_type"] = "dataset"

<<<<<<< HEAD
        with open(clean_path('training/formats', f'{format}.json'), 'r', encoding='utf-8') as formatFile:
=======
        with open(clean_path('training/formats', f'{format}.json'), 'r', encoding='utf-8-sig') as formatFile:
>>>>>>> 21c18911
            format_data: dict[str, str] = json.load(formatFile)

        # == store training prompt ==
        for _, value in format_data.items():
            prompt_key = f"template_{len(train_template)}"
            train_template[prompt_key] = value

        def generate_prompt(data_point: dict[str, str]):
            for options, data in format_data.items():
                if set(options.split(',')) == set(x[0] for x in data_point.items() if (x[1] is not None and len(x[1].strip()) > 0)):
                    for key, val in data_point.items():
                        if val is not None:
                            data = data.replace(f'%{key}%', val)
                    return data
            raise RuntimeError(f'Data-point "{data_point}" has no keyset match within format "{list(format_data.keys())}"')

        def generate_and_tokenize_prompt(data_point):
            prompt = generate_prompt(data_point)
            return tokenize(prompt)

        logger.info("Loading JSON datasets...")
        data = load_dataset("json", data_files=clean_path('training/datasets', f'{dataset}.json'))
        train_data = data['train'].map(generate_and_tokenize_prompt, new_fingerprint='%030x' % random.randrange(16**30))

        if eval_dataset == 'None':
            eval_data = None
        else:
            eval_data = load_dataset("json", data_files=clean_path('training/datasets', f'{eval_dataset}.json'))
            eval_data = eval_data['train'].map(generate_and_tokenize_prompt, new_fingerprint='%030x' % random.randrange(16**30))

    # == Start prepping the model itself ==
    if not hasattr(shared.model, 'lm_head') or hasattr(shared.model.lm_head, 'weight'):
        logger.info("Getting model ready...")
        prepare_model_for_int8_training(shared.model)

    logger.info("Prepping for training...")
    config = LoraConfig(
        r=lora_rank,
        lora_alpha=lora_alpha,
        target_modules=model_to_lora_modules[model_id],
        lora_dropout=lora_dropout,
        bias="none",
        task_type="CAUSAL_LM"
    )

    try:
        logger.info("Creating LoRA model...")
        lora_model = get_peft_model(shared.model, config)
        if not always_override and Path(f"{lora_file_path}/adapter_model.bin").is_file():
            logger.info("Loading existing LoRA data...")
            state_dict_peft = torch.load(f"{lora_file_path}/adapter_model.bin")
            set_peft_model_state_dict(lora_model, state_dict_peft)
    except:
        yield traceback.format_exc()
        return

    if shared.args.monkey_patch:
        for n, m in lora_model.named_modules():
            if '4bit' in str(type(m)):
                if m.is_v1_model:
                    m.zeros = m.zeros.half()

                m.scales = m.scales.half()

    class Tracked():
        def __init__(self):
            self.current_steps = 0
            self.max_steps = 0
            self.did_save = False

    tracked = Tracked()
    actual_save_steps = math.ceil(save_steps / gradient_accumulation_steps)

    class Callbacks(transformers.TrainerCallback):
        def on_step_begin(self, args: transformers.TrainingArguments, state: transformers.TrainerState, control: transformers.TrainerControl, **kwargs):
            tracked.current_steps = state.global_step * gradient_accumulation_steps
            tracked.max_steps = state.max_steps * gradient_accumulation_steps
            if WANT_INTERRUPT:
                control.should_epoch_stop = True
                control.should_training_stop = True
            elif state.global_step > 0 and actual_save_steps > 0 and state.global_step % actual_save_steps == 0:
                lora_model.save_pretrained(f"{lora_file_path}/checkpoint-{tracked.current_steps}/")
                # Save log
                with open(f"{lora_file_path}/checkpoint-{tracked.current_steps}/training_log.json", 'w', encoding='utf-8') as file:
                    json.dump(train_log, file, indent=2)
                # == Save training prompt ==
                with open(f"{lora_file_path}/checkpoint-{tracked.current_steps}/training_prompt.json", 'w', encoding='utf-8') as file:
                    json.dump(train_template, file, indent=2)

        def on_substep_end(self, args: transformers.TrainingArguments, state: transformers.TrainerState, control: transformers.TrainerControl, **kwargs):
            tracked.current_steps += 1
            if WANT_INTERRUPT:
                control.should_epoch_stop = True
                control.should_training_stop = True

        def on_log(self, args: transformers.TrainingArguments, state: transformers.TrainerState, control: transformers.TrainerControl, logs, **kwargs):
            train_log.update(logs)
            train_log.update({"current_steps": tracked.current_steps})
            if WANT_INTERRUPT:
                print("\033[1;31;1mInterrupted by user\033[0;37;0m")

            print(f"\033[1;30;40mStep: {tracked.current_steps} \033[0;37;0m", end='')
            if 'loss' in logs:
                loss = float(logs['loss'])
                if loss <= stop_at_loss:
                    control.should_epoch_stop = True
                    control.should_training_stop = True
                    print(f"\033[1;31;1mStop Loss {stop_at_loss} reached.\033[0;37;0m")

    trainer = transformers.Trainer(
        model=lora_model,
        train_dataset=train_data,
        eval_dataset=eval_data,
        args=transformers.TrainingArguments(
            per_device_train_batch_size=micro_batch_size,
            gradient_accumulation_steps=gradient_accumulation_steps,
            warmup_steps=math.ceil(warmup_steps / gradient_accumulation_steps),
            num_train_epochs=epochs,
            learning_rate=actual_lr,
            fp16=False if shared.args.cpu else True,
            optim=optimizer,
            logging_steps=2 if stop_at_loss > 0 else 5,
            evaluation_strategy="steps" if eval_data is not None else "no",
            eval_steps=math.ceil(eval_steps / gradient_accumulation_steps) if eval_data is not None else None,
            save_strategy="steps" if eval_data is not None else "no",
            output_dir=lora_file_path,
            lr_scheduler_type=lr_scheduler_type,
            load_best_model_at_end=eval_data is not None,
            # TODO: Enable multi-device support
            ddp_find_unused_parameters=None,
            no_cuda=shared.args.cpu
        ),
        data_collator=transformers.DataCollatorForLanguageModeling(shared.tokenizer, mlm=False),
        callbacks=list([Callbacks()])
    )

    lora_model.config.use_cache = False

    if torch.__version__ >= "2" and sys.platform != "win32":
        lora_model = torch.compile(lora_model)

    # == Save parameters for reuse ==
    with open(f"{lora_file_path}/training_parameters.json", 'w', encoding='utf-8') as file:
        vars = locals()
        json.dump({x: vars[x] for x in PARAMETERS}, file, indent=2)

    # == Save training prompt ==
    with open(f"{lora_file_path}/training_prompt.json", 'w', encoding='utf-8') as file:
        json.dump(train_template, file, indent=2)

    # == Main run and monitor loop ==
    logger.info("Starting training...")
    yield "Starting..."

    train_log.update({"base_model_name": shared.model_name})
    train_log.update({"base_model_class": shared.model.__class__.__name__})
    train_log.update({"base_loaded_in_4bit": getattr(lora_model, "is_loaded_in_4bit", False)})
    train_log.update({"base_loaded_in_8bit": getattr(lora_model, "is_loaded_in_8bit", False)})

    if stop_at_loss > 0:
        print(f"Monitoring loss \033[1;31;1m(Auto-Stop at: {stop_at_loss})\033[0;37;0m")

    if WANT_INTERRUPT:
        yield "Interrupted before start."
        return

    def threaded_run():
        trainer.train()
        # Note: save in the thread in case the gradio thread breaks (eg browser closed)
        lora_model.save_pretrained(lora_file_path)
        logger.info("LoRA training run is completed and saved.")
        # Save log
        with open(f"{lora_file_path}/training_log.json", 'w', encoding='utf-8') as file:
            json.dump(train_log, file, indent=2)

    thread = threading.Thread(target=threaded_run)
    thread.start()
    last_step = 0
    start_time = time.perf_counter()

    while thread.is_alive():
        time.sleep(0.5)
        if WANT_INTERRUPT:
            yield "Interrupting, please wait... *(Run will stop after the current training step completes.)*"

        elif tracked.current_steps != last_step:
            last_step = tracked.current_steps
            time_elapsed = time.perf_counter() - start_time
            if time_elapsed <= 0:
                timer_info = ""
                total_time_estimate = 999
            else:
                its = tracked.current_steps / time_elapsed
                if its > 1:
                    timer_info = f"`{its:.2f}` it/s"
                else:
                    timer_info = f"`{1.0/its:.2f}` s/it"

                total_time_estimate = (1.0 / its) * (tracked.max_steps)

            yield f"Running... **{tracked.current_steps}** / **{tracked.max_steps}** ... {timer_info}, {format_time(time_elapsed)} / {format_time(total_time_estimate)} ... {format_time(total_time_estimate - time_elapsed)} remaining"

    # Saving in the train thread might fail if an error occurs, so save here if so.
    if not tracked.did_save:
        logger.info("Training complete, saving...")
        lora_model.save_pretrained(lora_file_path)

    if WANT_INTERRUPT:
        logger.info("Training interrupted.")
        yield f"Interrupted. Incomplete LoRA saved to `{lora_file_path}`"
    else:
        logger.info("Training complete!")
        yield f"Done! LoRA saved to `{lora_file_path}`"


def split_chunks(arr, step):
    for i in range(0, len(arr), step):
        yield arr[i:i + step]


def cut_chunk_for_newline(chunk: str, max_length: int):
    if '\n' not in chunk:
        return chunk

    first_newline = chunk.index('\n')
    if first_newline < max_length:
        chunk = chunk[first_newline + 1:]

    if '\n' not in chunk:
        return chunk

    last_newline = chunk.rindex('\n')
    if len(chunk) - last_newline < max_length:
        chunk = chunk[:last_newline]

    return chunk


def format_time(seconds: float):
    if seconds < 120:
        return f"`{seconds:.0f}` seconds"

    minutes = seconds / 60
    if minutes < 120:
        return f"`{minutes:.0f}` minutes"

    hours = minutes / 60
    return f"`{hours:.0f}` hours"<|MERGE_RESOLUTION|>--- conflicted
+++ resolved
@@ -348,11 +348,7 @@
 
         train_template["template_type"] = "dataset"
 
-<<<<<<< HEAD
-        with open(clean_path('training/formats', f'{format}.json'), 'r', encoding='utf-8') as formatFile:
-=======
         with open(clean_path('training/formats', f'{format}.json'), 'r', encoding='utf-8-sig') as formatFile:
->>>>>>> 21c18911
             format_data: dict[str, str] = json.load(formatFile)
 
         # == store training prompt ==
