--- conflicted
+++ resolved
@@ -64,11 +64,7 @@
             else:
                 self.model.eval([seq[-1]])
 
-<<<<<<< HEAD
-            logits = torch.tensor(self.model.eval_logits[-1]).view(1, 1, -1).to(input_ids.device)
-=======
             logits = torch.tensor(self.model.scores[self.model.n_tokens-1, :]).view(1, 1, -1).to(kwargs['input_ids'].device)
->>>>>>> 51348783
         else:
             self.model.reset()
             self.model.eval(seq)
