--- conflicted
+++ resolved
@@ -132,13 +132,8 @@
     elif torch.backends.mps.is_available():
         device = torch.device('mps')
         return input_ids.to(device)
-<<<<<<< HEAD
     elif is_torch_xpu_available():
         return input_ids.to("xpu:0")
-=======
-    elif hasattr(torch, 'xpu') and torch.xpu.is_available():
-        return input_ids.to('xpu')
->>>>>>> cd45635f
     else:
         return input_ids.cuda()
 
