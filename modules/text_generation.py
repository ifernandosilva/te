import ast
import copy
import html
import random
import re
import time
import traceback

import numpy as np
import torch
import transformers
from transformers import LogitsProcessorList

import modules.shared as shared
from modules.callbacks import (
    Iteratorize,
    Stream,
    _StopEverythingStoppingCriteria
)
from modules.extensions import apply_extensions
from modules.html_generator import generate_4chan_html, generate_basic_html
from modules.logging_colors import logger
from modules.models import clear_torch_cache, local_rank


def generate_reply(*args, **kwargs):
    shared.generation_lock.acquire()
    try:
        for result in _generate_reply(*args, **kwargs):
            yield result
    finally:
        shared.generation_lock.release()


def _generate_reply(question, state, stopping_strings=None, stopping_regex=None, is_chat=False, escape_html=False):

    # Find the appropriate generation function
    generate_func = apply_extensions('custom_generate_reply')
    if generate_func is None:
        if shared.model_name == 'None' or shared.model is None:
            logger.error("No model is loaded! Select one in the Model tab.")
            yield ''
            return

        if shared.model.__class__.__name__ in ['LlamaCppModel', 'RWKVModel', 'ExllamaModel', 'Exllamav2Model', 'CtransformersModel']:
            generate_func = generate_reply_custom
        else:
            generate_func = generate_reply_HF

    # Prepare the input
    original_question = question
    if not is_chat:
        state = apply_extensions('state', state)
        question = apply_extensions('input', question, state)

    # creating regex pattern
    pattern = None
    if stopping_regex is not None:
        pattern = re.compile(stopping_regex)

    # Find the stopping strings
    all_stop_strings = []
    for st in (stopping_strings, ast.literal_eval(f"[{state['custom_stopping_strings']}]")):
        if type(st) is list and len(st) > 0:
            all_stop_strings += st

    if shared.args.verbose:
        print(f'\n\n{question}\n--------------------\n')

    shared.stop_everything = False
    clear_torch_cache()
    seed = set_manual_seed(state['seed'])
    last_update = -1
    reply = ''
    full_str = ''
    last_len = 0
    is_stream = state['stream']
    if len(all_stop_strings) > 0 and not state['stream']:
        state = copy.deepcopy(state)
        state['stream'] = True

    # Generate
    for reply in generate_func(question, original_question, seed, state, stopping_strings, is_chat=is_chat):
        last_len = len(full_str)
        full_str += reply

        if escape_html:
            reply = html.escape(reply)
        reply, stop_found = apply_stopping_strings(reply, all_stop_strings)

<<<<<<< HEAD
        # If we have regex pattern and no string stop
        if pattern is not None and not stop_found:
             stop_found = pattern.search(full_str)
             if stop_found is not None:
                 reply = reply[:len(stop_found.group(0))-last_len]
=======
        if pattern is not None and not stop_found:
            stop_found = pattern.search(reply)
            if stop_found is not None:
                reply = reply[:len(stop_found.group(0))]
>>>>>>> 04b039da

        if is_stream:
            cur_time = time.time()

            # Maximum number of tokens/second
            if state['max_tokens_second'] > 0:
                diff = 1 / state['max_tokens_second'] - (cur_time - last_update)
                if diff > 0:
                    time.sleep(diff)

                last_update = time.time()
                yield reply

            # Limit updates to 24 per second to not stress low latency networks
            else:
                if cur_time - last_update > 0.041666666666666664:
                    last_update = cur_time
                    yield reply

        if stop_found or (state['max_tokens_second'] > 0 and shared.stop_everything):
            break

    if not is_chat:
        reply = apply_extensions('output', reply, state)

    yield reply


def encode(prompt, add_special_tokens=True, add_bos_token=True, truncation_length=None):
    if shared.tokenizer is None:
        raise ValueError('No tokenizer is loaded')

    if shared.model.__class__.__name__ in ['LlamaCppModel', 'RWKVModel', 'CtransformersModel', 'Exllamav2Model']:
        input_ids = shared.tokenizer.encode(str(prompt))
        if shared.model.__class__.__name__ not in ['Exllamav2Model']:
            input_ids = np.array(input_ids).reshape(1, len(input_ids))
    else:
        input_ids = shared.tokenizer.encode(str(prompt), return_tensors='pt', add_special_tokens=add_special_tokens)

        # This is a hack for making replies more creative.
        if not add_bos_token and input_ids[0][0] == shared.tokenizer.bos_token_id:
            input_ids = input_ids[:, 1:]

    # Handling truncation
    if truncation_length is not None:
        input_ids = input_ids[:, -truncation_length:]

    if shared.model.__class__.__name__ in ['LlamaCppModel', 'RWKVModel', 'ExllamaModel', 'Exllamav2Model', 'CtransformersModel'] or shared.args.cpu:
        return input_ids
    elif shared.args.deepspeed:
        return input_ids.to(device=local_rank)
    elif torch.backends.mps.is_available():
        device = torch.device('mps')
        return input_ids.to(device)
    else:
        return input_ids.cuda()


def decode(output_ids, skip_special_tokens=True):
    if shared.tokenizer is None:
        raise ValueError('No tokenizer is loaded')

    return shared.tokenizer.decode(output_ids, skip_special_tokens)


def get_encoded_length(prompt):
    length_after_extensions = apply_extensions('tokenized_length', prompt)
    if length_after_extensions is not None:
        return length_after_extensions

    return len(encode(prompt)[0])


def get_token_ids(prompt):
    tokens = encode(prompt)[0]
    decoded_tokens = [shared.tokenizer.decode([i]) for i in tokens]

    output = ''
    for row in list(zip(tokens, decoded_tokens)):
        output += f"{str(int(row[0])).ljust(5)}  -  {repr(row[1])}\n"

    return output


def get_max_prompt_length(state):
    return state['truncation_length'] - state['max_new_tokens']


def generate_reply_wrapper(question, state, stopping_strings=None):
    """
    Returns formatted outputs for the UI
    """
    reply = question if not shared.is_seq2seq else ''
    yield formatted_outputs(reply, shared.model_name)

    for reply in generate_reply(question, state, stopping_strings, is_chat=False, escape_html=True):
        if not shared.is_seq2seq:
            reply = question + reply

        yield formatted_outputs(reply, shared.model_name)


def formatted_outputs(reply, model_name):
    if any(s in model_name for s in ['gpt-4chan', 'gpt4chan']):
        reply = fix_gpt4chan(reply)
        return html.unescape(reply), generate_4chan_html(reply)
    else:
        return html.unescape(reply), generate_basic_html(reply)


def fix_gpt4chan(s):
    """
    Removes empty replies from gpt4chan outputs
    """
    for i in range(10):
        s = re.sub("--- [0-9]*\n>>[0-9]*\n---", "---", s)
        s = re.sub("--- [0-9]*\n *\n---", "---", s)
        s = re.sub("--- [0-9]*\n\n\n---", "---", s)

    return s


def fix_galactica(s):
    """
    Fix the LaTeX equations in GALACTICA
    """
    s = s.replace(r'\[', r'$')
    s = s.replace(r'\]', r'$')
    s = s.replace(r'\(', r'$')
    s = s.replace(r'\)', r'$')
    s = s.replace(r'$$', r'$')
    s = re.sub(r'\n', r'\n\n', s)
    s = re.sub(r"\n{3,}", "\n\n", s)
    return s


def get_reply_from_output_ids(output_ids, input_ids, original_question, state, is_chat=False):
    if shared.is_seq2seq:
        reply = decode(output_ids, state['skip_special_tokens'])
    else:
        new_tokens = len(output_ids) - len(input_ids[0])
        reply = decode(output_ids[-new_tokens:], state['skip_special_tokens'])
        # Prevent LlamaTokenizer from skipping a space
        if type(shared.tokenizer) in [transformers.LlamaTokenizer, transformers.LlamaTokenizerFast] and len(output_ids) > 0:
            if shared.tokenizer.convert_ids_to_tokens(int(output_ids[-new_tokens])).startswith('▁'):
                reply = ' ' + reply

    return reply


def set_manual_seed(seed):
    seed = int(seed)
    if seed == -1:
        seed = random.randint(1, 2**31)

    torch.manual_seed(seed)
    if torch.cuda.is_available():
        torch.cuda.manual_seed_all(seed)

    return seed


def stop_everything_event():
    shared.stop_everything = True


def apply_stopping_strings(reply, all_stop_strings):
    stop_found = False
    for string in all_stop_strings:
        idx = reply.find(string)
        if idx != -1:
            reply = reply[:idx]
            stop_found = True
            break

    if not stop_found:
        # If something like "\nYo" is generated just before "\nYou:"
        # is completed, trim it
        for string in all_stop_strings:
            for j in range(len(string) - 1, 0, -1):
                if reply[-j:] == string[:j]:
                    reply = reply[:-j]
                    break
            else:
                continue

            break

    return reply, stop_found


def generate_reply_HF(question, original_question, seed, state, stopping_strings=None, is_chat=False):
    generate_params = {}
    for k in ['max_new_tokens', 'do_sample', 'temperature', 'top_p', 'typical_p', 'repetition_penalty', 'repetition_penalty_range', 'encoder_repetition_penalty', 'top_k', 'min_length', 'no_repeat_ngram_size', 'num_beams', 'penalty_alpha', 'length_penalty', 'early_stopping', 'tfs', 'top_a', 'mirostat_mode', 'mirostat_tau', 'mirostat_eta', 'guidance_scale']:
        generate_params[k] = state[k]

    if state['negative_prompt'] != '':
        generate_params['negative_prompt_ids'] = encode(state['negative_prompt'])

    for k in ['epsilon_cutoff', 'eta_cutoff']:
        if state[k] > 0:
            generate_params[k] = state[k] * 1e-4

    if state['ban_eos_token']:
        generate_params['suppress_tokens'] = [shared.tokenizer.eos_token_id]

    if state['custom_token_bans']:
        to_ban = [int(x) for x in state['custom_token_bans'].split(',')]
        if len(to_ban) > 0:
            if generate_params.get('suppress_tokens', None):
                generate_params['suppress_tokens'] += to_ban
            else:
                generate_params['suppress_tokens'] = to_ban

    generate_params.update({'use_cache': not shared.args.no_cache})
    if shared.args.deepspeed:
        generate_params.update({'synced_gpus': True})

    # Encode the input
    input_ids = encode(question, add_bos_token=state['add_bos_token'], truncation_length=get_max_prompt_length(state))
    output = input_ids[0]
    cuda = not any((shared.args.cpu, shared.args.deepspeed))
    if state['auto_max_new_tokens']:
        generate_params['max_new_tokens'] = state['truncation_length'] - input_ids.shape[-1]

    # Add the encoded tokens to generate_params
    question, input_ids, inputs_embeds = apply_extensions('tokenizer', state, question, input_ids, None)
    original_input_ids = input_ids
    generate_params.update({'inputs': input_ids})
    if inputs_embeds is not None:
        generate_params.update({'inputs_embeds': inputs_embeds})

    # Stopping criteria / eos token
    eos_token_ids = [shared.tokenizer.eos_token_id] if shared.tokenizer.eos_token_id is not None else []
    generate_params['eos_token_id'] = eos_token_ids
    generate_params['stopping_criteria'] = transformers.StoppingCriteriaList()
    generate_params['stopping_criteria'].append(_StopEverythingStoppingCriteria())

    processor = state.get('logits_processor', LogitsProcessorList([]))
    # In case a processor is passed by itself.
    if not isinstance(processor, LogitsProcessorList):
        processor = LogitsProcessorList([processor])
    apply_extensions('logits_processor', processor, input_ids)
    generate_params['logits_processor'] = processor

    t0 = time.time()
    try:
        if not is_chat and not shared.is_seq2seq:
            yield ''

        # Generate the entire reply at once.
        if not state['stream']:
            with torch.no_grad():
                output = shared.model.generate(**generate_params)[0]
                if cuda:
                    output = output.cuda()

            yield get_reply_from_output_ids(output, input_ids, original_question, state, is_chat=is_chat)

        # Stream the reply 1 token at a time.
        # This is based on the trick of using 'stopping_criteria' to create an iterator.
        else:

            def generate_with_callback(callback=None, *args, **kwargs):
                kwargs['stopping_criteria'].append(Stream(callback_func=callback))
                clear_torch_cache()
                with torch.no_grad():
                    shared.model.generate(**kwargs)

            def generate_with_streaming(**kwargs):
                return Iteratorize(generate_with_callback, [], kwargs, callback=None)

            with generate_with_streaming(**generate_params) as generator:
                for output in generator:
                    yield get_reply_from_output_ids(output, input_ids, original_question, state, is_chat=is_chat)
                    if output[-1] in eos_token_ids:
                        break

    except Exception:
        traceback.print_exc()
    finally:
        t1 = time.time()
        original_tokens = len(original_input_ids[0])
        new_tokens = len(output) - (original_tokens if not shared.is_seq2seq else 0)
        print(f'Output generated in {(t1-t0):.2f} seconds ({new_tokens/(t1-t0):.2f} tokens/s, {new_tokens} tokens, context {original_tokens}, seed {seed})')
        return


def generate_reply_custom(question, original_question, seed, state, stopping_strings=None, is_chat=False):
    """
    For models that do not use the transformers library for sampling
    """
    seed = set_manual_seed(state['seed'])

    t0 = time.time()
    reply = ''
    try:
        if not is_chat:
            yield ''

        if not state['stream']:
            reply = shared.model.generate(question, state)
            yield reply
        else:
            for reply in shared.model.generate_with_streaming(question, state):
                yield reply

    except Exception:
        traceback.print_exc()
    finally:
        t1 = time.time()
        original_tokens = len(encode(original_question)[0])
        new_tokens = len(encode(original_question + reply)[0]) - original_tokens
        print(f'Output generated in {(t1-t0):.2f} seconds ({new_tokens/(t1-t0):.2f} tokens/s, {new_tokens} tokens, context {original_tokens}, seed {seed})')
        return<|MERGE_RESOLUTION|>--- conflicted
+++ resolved
@@ -88,18 +88,10 @@
             reply = html.escape(reply)
         reply, stop_found = apply_stopping_strings(reply, all_stop_strings)
 
-<<<<<<< HEAD
-        # If we have regex pattern and no string stop
-        if pattern is not None and not stop_found:
-             stop_found = pattern.search(full_str)
-             if stop_found is not None:
-                 reply = reply[:len(stop_found.group(0))-last_len]
-=======
         if pattern is not None and not stop_found:
             stop_found = pattern.search(reply)
             if stop_found is not None:
                 reply = reply[:len(stop_found.group(0))]
->>>>>>> 04b039da
 
         if is_stream:
             cur_time = time.time()
