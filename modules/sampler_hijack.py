--- conflicted
+++ resolved
@@ -10,12 +10,8 @@
     TemperatureLogitsWarper
 )
 
-<<<<<<< HEAD
-import modules.shared as shared
-=======
 global_scores = None
 
->>>>>>> 60867683
 
 class TailFreeLogitsWarper(LogitsWarper):
     def __init__(self, tfs: float, filter_value: float = -float("Inf"), min_tokens_to_keep: int = 1):
@@ -150,7 +146,6 @@
         self.penalty = penalty
         self.additive_penalty = additive_penalty
         self._range = _range
-        shared.rep_pen_diffs = {}
 
     def __call__(self, input_ids: torch.LongTensor, scores: torch.FloatTensor) -> torch.FloatTensor:
         original_scores = scores.clone()
@@ -169,14 +164,7 @@
         prob_diff = (new_probs - old_probs).squeeze()
         increase_only = torch.maximum(prob_diff, torch.zeros_like(prob_diff))
         decrease_only = torch.maximum(-prob_diff, torch.zeros_like(prob_diff))
-        if 'increase' in shared.rep_pen_diffs:
-            shared.rep_pen_diffs['increase'] += increase_only
-        else:
-            shared.rep_pen_diffs['increase'] = increase_only
-        if 'decrease' in shared.rep_pen_diffs:
-            shared.rep_pen_diffs['decrease'] += decrease_only
-        else:
-            shared.rep_pen_diffs['decrease'] = decrease_only
+
         return scores
 
 
