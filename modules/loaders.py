import functools
from collections import OrderedDict

import gradio as gr

from modules import shared

loaders_and_params = OrderedDict({
    'Transformers': [
        'cpu_memory',
        'gpu_memory',
        'load_in_8bit',
        'bf16',
        'cpu',
        'disk',
        'auto_devices',
        'load_in_4bit',
        'use_double_quant',
        'quant_type',
        'compute_dtype',
        'trust_remote_code',
        'no_use_fast',
        'use_flash_attention_2',
        'alpha_value',
        'rope_freq_base',
        'compress_pos_emb',
        'disable_exllama',
        'disable_exllamav2',
        'transformers_info',
    ],
    'llama.cpp': [
        'n_ctx',
        'n_gpu_layers',
        'tensor_split',
        'n_batch',
        'threads',
        'threads_batch',
        'no_mmap',
        'mlock',
        'no_mul_mat_q',
        'alpha_value',
        'rope_freq_base',
        'compress_pos_emb',
        'cpu',
        'numa',
<<<<<<< HEAD
        'kv_overrides',
=======
        'no_offload_kqv',
        'row_split',
        'tensorcores',
>>>>>>> 0f134bf7
    ],
    'llamacpp_HF': [
        'n_ctx',
        'n_gpu_layers',
        'tensor_split',
        'n_batch',
        'threads',
        'threads_batch',
        'no_mmap',
        'mlock',
        'no_mul_mat_q',
        'alpha_value',
        'rope_freq_base',
        'compress_pos_emb',
        'cpu',
        'numa',
        'cfg_cache',
        'trust_remote_code',
        'no_use_fast',
        'logits_all',
        'no_offload_kqv',
        'row_split',
        'tensorcores',
        'llamacpp_HF_info',
        'kv_overrides',
    ],
    'ExLlamav2_HF': [
        'gpu_split',
        'max_seq_len',
        'cfg_cache',
        'no_flash_attn',
        'num_experts_per_token',
        'cache_8bit',
        'alpha_value',
        'compress_pos_emb',
        'trust_remote_code',
        'no_use_fast',
    ],
    'ExLlamav2': [
        'gpu_split',
        'max_seq_len',
        'no_flash_attn',
        'num_experts_per_token',
        'cache_8bit',
        'alpha_value',
        'compress_pos_emb',
        'exllamav2_info',
    ],
    'AutoGPTQ': [
        'triton',
        'no_inject_fused_attention',
        'no_inject_fused_mlp',
        'no_use_cuda_fp16',
        'wbits',
        'groupsize',
        'desc_act',
        'disable_exllama',
        'disable_exllamav2',
        'gpu_memory',
        'cpu_memory',
        'cpu',
        'disk',
        'auto_devices',
        'trust_remote_code',
        'no_use_fast',
        'autogptq_info',
    ],
    'AutoAWQ': [
        'cpu_memory',
        'gpu_memory',
        'auto_devices',
        'max_seq_len',
        'no_inject_fused_attention',
        'trust_remote_code',
        'no_use_fast',
    ],
    'GPTQ-for-LLaMa': [
        'wbits',
        'groupsize',
        'model_type',
        'pre_layer',
        'trust_remote_code',
        'no_use_fast',
        'gptq_for_llama_info',
    ],
    'ctransformers': [
        'n_ctx',
        'n_gpu_layers',
        'n_batch',
        'threads',
        'model_type',
        'no_mmap',
        'mlock'
    ],
    'QuIP#': [
        'trust_remote_code',
        'no_use_fast',
        'no_flash_attn',
        'quipsharp_info',
    ],
    'HQQ': [
        'hqq_backend',
        'trust_remote_code',
        'no_use_fast',
    ]
})


def transformers_samplers():
    return {
        'temperature',
        'temperature_last',
        'dynamic_temperature',
        'dynatemp_low',
        'dynatemp_high',
        'dynatemp_exponent',
        'smoothing_factor',
        'top_p',
        'min_p',
        'top_k',
        'typical_p',
        'epsilon_cutoff',
        'eta_cutoff',
        'tfs',
        'top_a',
        'repetition_penalty',
        'presence_penalty',
        'frequency_penalty',
        'repetition_penalty_range',
        'encoder_repetition_penalty',
        'no_repeat_ngram_size',
        'min_length',
        'seed',
        'do_sample',
        'penalty_alpha',
        'num_beams',
        'length_penalty',
        'early_stopping',
        'mirostat_mode',
        'mirostat_tau',
        'mirostat_eta',
        'grammar_file_row',
        'grammar_string',
        'guidance_scale',
        'negative_prompt',
        'ban_eos_token',
        'custom_token_bans',
        'sampler_priority',
        'add_bos_token',
        'skip_special_tokens',
        'auto_max_new_tokens',
        'prompt_lookup_num_tokens'
    }


loaders_samplers = {
    'Transformers': transformers_samplers(),
    'AutoGPTQ': transformers_samplers(),
    'GPTQ-for-LLaMa': transformers_samplers(),
    'AutoAWQ': transformers_samplers(),
    'QuIP#': transformers_samplers(),
    'HQQ': transformers_samplers(),
    'ExLlamav2': {
        'temperature',
        'temperature_last',
        'top_p',
        'min_p',
        'top_k',
        'typical_p',
        'tfs',
        'top_a',
        'repetition_penalty',
        'presence_penalty',
        'frequency_penalty',
        'repetition_penalty_range',
        'seed',
        'mirostat_mode',
        'mirostat_tau',
        'mirostat_eta',
        'ban_eos_token',
        'add_bos_token',
        'custom_token_bans',
        'skip_special_tokens',
        'auto_max_new_tokens',
    },
    'ExLlamav2_HF': {
        'temperature',
        'temperature_last',
        'dynamic_temperature',
        'dynatemp_low',
        'dynatemp_high',
        'dynatemp_exponent',
        'smoothing_factor',
        'top_p',
        'min_p',
        'top_k',
        'typical_p',
        'epsilon_cutoff',
        'eta_cutoff',
        'tfs',
        'top_a',
        'repetition_penalty',
        'presence_penalty',
        'frequency_penalty',
        'repetition_penalty_range',
        'encoder_repetition_penalty',
        'no_repeat_ngram_size',
        'min_length',
        'seed',
        'do_sample',
        'mirostat_mode',
        'mirostat_tau',
        'mirostat_eta',
        'grammar_file_row',
        'grammar_string',
        'guidance_scale',
        'negative_prompt',
        'ban_eos_token',
        'custom_token_bans',
        'sampler_priority',
        'add_bos_token',
        'skip_special_tokens',
        'auto_max_new_tokens',
    },
    'llama.cpp': {
        'temperature',
        'top_p',
        'min_p',
        'top_k',
        'typical_p',
        'tfs',
        'repetition_penalty',
        'presence_penalty',
        'frequency_penalty',
        'seed',
        'mirostat_mode',
        'mirostat_tau',
        'mirostat_eta',
        'grammar_file_row',
        'grammar_string',
        'ban_eos_token',
        'custom_token_bans',
    },
    'llamacpp_HF': {
        'temperature',
        'temperature_last',
        'dynamic_temperature',
        'dynatemp_low',
        'dynatemp_high',
        'dynatemp_exponent',
        'smoothing_factor',
        'top_p',
        'min_p',
        'top_k',
        'typical_p',
        'epsilon_cutoff',
        'eta_cutoff',
        'tfs',
        'top_a',
        'repetition_penalty',
        'presence_penalty',
        'frequency_penalty',
        'repetition_penalty_range',
        'encoder_repetition_penalty',
        'no_repeat_ngram_size',
        'min_length',
        'seed',
        'do_sample',
        'mirostat_mode',
        'mirostat_tau',
        'mirostat_eta',
        'grammar_file_row',
        'grammar_string',
        'guidance_scale',
        'negative_prompt',
        'ban_eos_token',
        'custom_token_bans',
        'sampler_priority',
        'add_bos_token',
        'skip_special_tokens',
        'auto_max_new_tokens',
    },
    'ctransformers': {
        'temperature',
        'top_p',
        'top_k',
        'repetition_penalty',
        'repetition_penalty_range',
    },
}

loaders_model_types = {
    'GPTQ-for-LLaMa': [
        "None",
        "llama",
        "opt",
        "gptj"
    ],
    'ctransformers': [
        "None",
        "gpt2",
        "gptj",
        "gptneox",
        "llama",
        "mpt",
        "dollyv2",
        "replit",
        "starcoder",
        "gptbigcode",
        "falcon"
    ],
}


@functools.cache
def list_all_samplers():
    all_samplers = set()
    for k in loaders_samplers:
        for sampler in loaders_samplers[k]:
            all_samplers.add(sampler)

    return sorted(all_samplers)


def blacklist_samplers(loader, dynamic_temperature):
    all_samplers = list_all_samplers()
    output = []

    for sampler in all_samplers:
        if loader == 'All' or sampler in loaders_samplers[loader]:
            if sampler.startswith('dynatemp'):
                output.append(gr.update(visible=dynamic_temperature))
            else:
                output.append(gr.update(visible=True))
        else:
            output.append(gr.update(visible=False))

    return output


def get_model_types(loader):
    if loader in loaders_model_types:
        return loaders_model_types[loader]

    return ["None"]


def get_gpu_memory_keys():
    return [k for k in shared.gradio if k.startswith('gpu_memory')]


@functools.cache
def get_all_params():
    all_params = set()
    for k in loaders_and_params:
        for el in loaders_and_params[k]:
            all_params.add(el)

    if 'gpu_memory' in all_params:
        all_params.remove('gpu_memory')
        for k in get_gpu_memory_keys():
            all_params.add(k)

    return sorted(all_params)


def make_loader_params_visible(loader):
    params = []
    all_params = get_all_params()
    if loader in loaders_and_params:
        params = loaders_and_params[loader]

        if 'gpu_memory' in params:
            params.remove('gpu_memory')
            params += get_gpu_memory_keys()

    return [gr.update(visible=True) if k in params else gr.update(visible=False) for k in all_params]<|MERGE_RESOLUTION|>--- conflicted
+++ resolved
@@ -43,13 +43,10 @@
         'compress_pos_emb',
         'cpu',
         'numa',
-<<<<<<< HEAD
-        'kv_overrides',
-=======
         'no_offload_kqv',
         'row_split',
         'tensorcores',
->>>>>>> 0f134bf7
+        'kv_overrides',
     ],
     'llamacpp_HF': [
         'n_ctx',
