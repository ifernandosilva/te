--- conflicted
+++ resolved
@@ -27,12 +27,8 @@
 set INSTALL_DIR=%cd%\installer_files
 set CONDA_ROOT_PREFIX=%cd%\installer_files\conda
 set INSTALL_ENV_DIR=%cd%\installer_files\env
-<<<<<<< HEAD
 set MINICONDA_DOWNLOAD_URL=https://mirrors.tuna.tsinghua.edu.cn/anaconda/miniconda/Miniconda3-py310_23.3.1-0-Windows-x86_64.exe
-=======
-set MINICONDA_DOWNLOAD_URL=https://repo.anaconda.com/miniconda/Miniconda3-py310_23.3.1-0-Windows-x86_64.exe
 set MINICONDA_CHECKSUM=307194e1f12bbeb52b083634e89cc67db4f7980bd542254b43d3309eaf7cb358
->>>>>>> 1934cb61
 set conda_exists=F
 
 @rem figure out whether git and conda needs to be installed
@@ -47,23 +43,19 @@
 	mkdir "%INSTALL_DIR%"
 	call curl -Lk "%MINICONDA_DOWNLOAD_URL%" > "%INSTALL_DIR%\miniconda_installer.exe" || ( echo. && echo 下载Miniconda失败。 && goto end )
 
-<<<<<<< HEAD
-	echo 正在将Miniconda安装至 %CONDA_ROOT_PREFIX%
-=======
 	for /f %%a in ('CertUtil -hashfile "%INSTALL_DIR%\miniconda_installer.exe" SHA256 ^| find /i /v " " ^| find /i "%MINICONDA_CHECKSUM%"') do (
 		set "output=%%a"
 	)
 
 	if not defined output (
-		echo The checksum verification for miniconda_installer.exe has failed.
+		echo miniconda_installer.exe的校验和验证失败了。
 		del "%INSTALL_DIR%\miniconda_installer.exe"
 		goto end
 	) else (
-		echo The checksum verification for miniconda_installer.exe has passed successfully.
+		echo miniconda_installer.exe的校验和验证已经成功通过。
 	)
 
-	echo Installing Miniconda to %CONDA_ROOT_PREFIX%
->>>>>>> 1934cb61
+	echo 正在将Miniconda安装至 %CONDA_ROOT_PREFIX%
 	start /wait "" "%INSTALL_DIR%\miniconda_installer.exe" /InstallationType=JustMe /NoShortcuts=1 /AddToPath=0 /RegisterPython=0 /NoRegistry=1 /S /D=%CONDA_ROOT_PREFIX%
 
 	@rem test the conda binary
