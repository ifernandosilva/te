from pathlib import Path

import gradio as gr

from modules.chat import load_character
from modules.html_generator import get_image_cache
from modules.shared import gradio, settings


def generate_css():
    css = """
      .character-gallery > .gallery {
        margin: 1rem 0;
        display: grid !important;
        grid-template-columns: repeat(auto-fit, minmax(150px, 1fr));
        grid-column-gap: 0.4rem;
        grid-row-gap: 1.2rem;
      }

      .character-gallery > .label {
        display: none !important;
      }

      .character-gallery button.gallery-item {
        display: contents;
      }

      .character-container {
        cursor: pointer;
        text-align: center;
        position: relative;
        opacity: 0.85;
      }

      .character-container:hover {
        opacity: 1;
      }

      .character-container .placeholder, .character-container img {
        width: 150px;
        height: 200px;
        background-color: gray;
        object-fit: cover;
        margin: 0 auto;
        border-radius: 1rem;
        border: 3px solid white;
        box-shadow: 3px 3px 6px 0px rgb(0 0 0 / 50%);
      }

      .character-name {
        margin-top: 0.3rem;
        display: block;
        font-size: 1.2rem;
        font-weight: 600;
        overflow-wrap: anywhere;
      }
    """
    return css


def generate_html():
    cards = []
    # Iterate through files in image folder
    for file in sorted(Path("characters").glob("*")):
<<<<<<< HEAD
        if file.suffix in [".json", ".yml", ".yaml"]:
            character = file.name.replace(file.suffix, "")
            container_html += f'<div class="character-container" onclick=\'document.getElementById("character-menu").children[1].children[1].value = "{character}"; document.getElementById("character-menu").children[1].children[1].dispatchEvent(new Event("change"));\'>'
=======
        if file.name.endswith(".json"):
            character = file.name.replace(".json", "")
            container_html = f'<div class="character-container">'
>>>>>>> 7ce608d1
            image_html = "<div class='placeholder'></div>"

            for i in [
                    f"characters/{character}.png",
                    f"characters/{character}.jpg",
                    f"characters/{character}.jpeg",
                    ]:

                path = Path(i)
                if path.exists():
                    try:
                        image_html = f'<img src="file/{get_image_cache(path)}">'
                        break
                    except:
                        continue

            container_html += f'{image_html} <span class="character-name">{character}</span>'
            container_html += "</div>"
            cards.append([container_html, character])

    return cards


def select_character(evt: gr.SelectData):
    return (evt.value[1])


def ui():
    with gr.Accordion("Character gallery", open=False):
        update = gr.Button("Refresh")
        gr.HTML(value="<style>"+generate_css()+"</style>")
        gallery = gr.Dataset(components=[gr.HTML(visible=False)],
            label="",
            samples=generate_html(),
            elem_classes=["character-gallery"],
            samples_per_page=50
        )
    update.click(generate_html, [], gallery)
    gallery.select(select_character, None, gradio['character_menu'])<|MERGE_RESOLUTION|>--- conflicted
+++ resolved
@@ -62,15 +62,9 @@
     cards = []
     # Iterate through files in image folder
     for file in sorted(Path("characters").glob("*")):
-<<<<<<< HEAD
         if file.suffix in [".json", ".yml", ".yaml"]:
             character = file.name.replace(file.suffix, "")
-            container_html += f'<div class="character-container" onclick=\'document.getElementById("character-menu").children[1].children[1].value = "{character}"; document.getElementById("character-menu").children[1].children[1].dispatchEvent(new Event("change"));\'>'
-=======
-        if file.name.endswith(".json"):
-            character = file.name.replace(".json", "")
             container_html = f'<div class="character-container">'
->>>>>>> 7ce608d1
             image_html = "<div class='placeholder'></div>"
 
             for i in [
