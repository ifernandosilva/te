--- conflicted
+++ resolved
@@ -50,13 +50,8 @@
     logit_bias: dict | None = None
     logprobs: int | None = None
     max_tokens: int | None = 16
-<<<<<<< HEAD
-    n: int | None = 1
+    n: int | None = Field(default=1, description="Unused parameter.")
     presence_penalty: float | None = 0
-=======
-    n: int | None = Field(default=1, description="Unused parameter.")
-    presence_penalty: int | None = 0
->>>>>>> 881e8a6e
     stop: str | List[str] | None = None
     stream: bool | None = False
     suffix: str | None = None
@@ -86,13 +81,8 @@
     functions: List[dict] | None = Field(default=None, description="Unused parameter.")
     logit_bias: dict | None = None
     max_tokens: int | None = None
-<<<<<<< HEAD
-    n: int | None = 1
+    n: int | None = Field(default=1, description="Unused parameter.")
     presence_penalty: float | None = 0
-=======
-    n: int | None = Field(default=1, description="Unused parameter.")
-    presence_penalty: int | None = 0
->>>>>>> 881e8a6e
     stop: str | List[str] | None = None
     stream: bool | None = False
     temperature: float | None = 1
