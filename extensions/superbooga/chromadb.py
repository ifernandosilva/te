--- conflicted
+++ resolved
@@ -1,10 +1,6 @@
-<<<<<<< HEAD
-import logging
 from typing import Optional
 
-=======
 import chromadb
->>>>>>> fb6a00f4
 import posthog
 import torch
 from chromadb.config import Settings
