{
    "max_new_tokens": 200,
    "max_new_tokens_min": 1,
    "max_new_tokens_max": 2000,
    "seed": -1,
    "name1": "You",
    "name2": "Assistant",
    "context": "This is a conversation with your Assistant. The Assistant is very helpful and is eager to chat with you and answer your questions.",
    "greeting": "Hello there!",
    "end_of_turn": "",
<<<<<<< HEAD
    "custom_stopping_string": "### Human, ### Assistant",
=======
>>>>>>> 64f5c90e
    "stop_at_newline": false,
    "add_bos_token": true,
    "chat_prompt_size": 2048,
    "chat_prompt_size_min": 0,
    "chat_prompt_size_max": 2048,
    "chat_generation_attempts": 1,
    "chat_generation_attempts_min": 1,
    "chat_generation_attempts_max": 5,
    "default_extensions": [],
    "chat_default_extensions": [
        "gallery"
    ],
    "presets": {
<<<<<<< HEAD
        "default": "NovelAI-Sphinx Moth",
=======
        "default": "Default",
>>>>>>> 64f5c90e
        ".*(alpaca|llama)": "LLaMA-Precise",
        ".*pygmalion": "NovelAI-Storywriter",
        ".*RWKV": "Naive"
    },
    "prompts": {
        "default": "QA",
        ".*(gpt4chan|gpt-4chan|4chan)": "GPT-4chan",
        ".*oasst": "Open Assistant",
        ".*alpaca": "Alpaca"
    },
    "lora_prompts": {
        "default": "QA",
        ".*(alpaca-lora-7b|alpaca-lora-13b|alpaca-lora-30b)": "Alpaca"
    }
}<|MERGE_RESOLUTION|>--- conflicted
+++ resolved
@@ -8,10 +8,7 @@
     "context": "This is a conversation with your Assistant. The Assistant is very helpful and is eager to chat with you and answer your questions.",
     "greeting": "Hello there!",
     "end_of_turn": "",
-<<<<<<< HEAD
     "custom_stopping_string": "### Human, ### Assistant",
-=======
->>>>>>> 64f5c90e
     "stop_at_newline": false,
     "add_bos_token": true,
     "chat_prompt_size": 2048,
@@ -25,11 +22,7 @@
         "gallery"
     ],
     "presets": {
-<<<<<<< HEAD
-        "default": "NovelAI-Sphinx Moth",
-=======
         "default": "Default",
->>>>>>> 64f5c90e
         ".*(alpaca|llama)": "LLaMA-Precise",
         ".*pygmalion": "NovelAI-Storywriter",
         ".*RWKV": "Naive"
